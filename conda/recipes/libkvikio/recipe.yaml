# SPDX-FileCopyrightText: Copyright (c) 2025, NVIDIA CORPORATION.
# SPDX-License-Identifier: Apache-2.0
schema_version: 1

context:
  version: ${{ env.get("RAPIDS_PACKAGE_VERSION") }}
  cuda_version: ${{ (env.get("RAPIDS_CUDA_VERSION") | split("."))[:2] | join(".") }}
  cuda_major: '${{ (env.get("RAPIDS_CUDA_VERSION") | split("."))[0] }}'
  date_string: '${{ env.get("RAPIDS_DATE_STRING") }}'
  head_rev: '${{ git.head_rev(".")[:8] }}'

recipe:
  name: libkvikio-split

cache:
  source:
    path: ../../..

  build:
    script:
      content: |

        # Remove `-fdebug-prefix-map` line from CFLAGS and CXXFLAGS so the
        # incrementing version number in the compile line doesn't break the
        # cache
        set -x
        export CFLAGS=$(echo $CFLAGS | sed -E 's@\-fdebug\-prefix\-map[^ ]*@@g')
        export CXXFLAGS=$(echo $CXXFLAGS | sed -E 's@\-fdebug\-prefix\-map[^ ]*@@g')
        set +x

        ./build.sh -v -n libkvikio benchmarks
      secrets:
        - AWS_ACCESS_KEY_ID
        - AWS_SECRET_ACCESS_KEY
        - AWS_SESSION_TOKEN
        - SCCACHE_DIST_AUTH_TOKEN
      env:
        CMAKE_C_COMPILER_LAUNCHER: ${{ env.get("CMAKE_C_COMPILER_LAUNCHER") }}
        CMAKE_CUDA_COMPILER_LAUNCHER: ${{ env.get("CMAKE_CUDA_COMPILER_LAUNCHER") }}
        CMAKE_CXX_COMPILER_LAUNCHER: ${{ env.get("CMAKE_CXX_COMPILER_LAUNCHER") }}
        CMAKE_GENERATOR: ${{ env.get("CMAKE_GENERATOR") }}
<<<<<<< HEAD
        PARALLEL_LEVEL: ${{ env.get("PARALLEL_LEVEL") }}
        RAPIDS_ARTIFACTS_DIR: ${{ env.get("RAPIDS_ARTIFACTS_DIR") }}
        SCCACHE_BUCKET: ${{ env.get("SCCACHE_BUCKET") }}
        SCCACHE_IDLE_TIMEOUT: ${{ env.get("SCCACHE_IDLE_TIMEOUT") }}
        SCCACHE_REGION: ${{ env.get("SCCACHE_REGION") }}
        SCCACHE_S3_USE_SSL: ${{ env.get("SCCACHE_S3_USE_SSL") }}
        SCCACHE_S3_NO_CREDENTIALS: ${{ env.get("SCCACHE_S3_NO_CREDENTIALS") }}
        SCCACHE_S3_KEY_PREFIX: libkvikio/${{ env.get("RAPIDS_CONDA_ARCH") }}/cuda${{ cuda_major }}
=======
        NVCC_APPEND_FLAGS: ${{ env.get("NVCC_APPEND_FLAGS", default="") }}
        PARALLEL_LEVEL: ${{ env.get("PARALLEL_LEVEL", default="8") }}
        RAPIDS_ARTIFACTS_DIR: ${{ env.get("RAPIDS_ARTIFACTS_DIR", default="") }}
        SCCACHE_BUCKET: ${{ env.get("SCCACHE_BUCKET", default="") }}
        SCCACHE_DIST_AUTH_TYPE: ${{ env.get("SCCACHE_DIST_AUTH_TYPE", default="token") }}
        SCCACHE_DIST_FALLBACK_TO_LOCAL_COMPILE: ${{ env.get("SCCACHE_DIST_FALLBACK_TO_LOCAL_COMPILE", default="false") }}
        SCCACHE_DIST_MAX_RETRIES: ${{ env.get("SCCACHE_DIST_MAX_RETRIES", default="inf") }}
        SCCACHE_DIST_REQUEST_TIMEOUT: ${{ env.get("SCCACHE_DIST_REQUEST_TIMEOUT", default="7140") }}
        SCCACHE_DIST_SCHEDULER_URL: ${{ env.get("SCCACHE_DIST_SCHEDULER_URL", default="") }}
        SCCACHE_ERROR_LOG: ${{ env.get("SCCACHE_ERROR_LOG", default="/tmp/sccache.log") }}
        SCCACHE_IDLE_TIMEOUT: ${{ env.get("SCCACHE_IDLE_TIMEOUT", default="0") }}
        SCCACHE_NO_CACHE: ${{ env.get("SCCACHE_NO_CACHE", default="") }}
        SCCACHE_RECACHE: ${{ env.get("SCCACHE_RECACHE", default="") }}
        SCCACHE_REGION: ${{ env.get("SCCACHE_REGION", default="") }}
        SCCACHE_S3_KEY_PREFIX: libkvikio/${{ env.get("RAPIDS_CONDA_ARCH") }}/cuda${{ cuda_key_string }}
        SCCACHE_S3_NO_CREDENTIALS: ${{ env.get("SCCACHE_S3_NO_CREDENTIALS", default="false") }}
        SCCACHE_S3_PREPROCESSOR_CACHE_KEY_PREFIX: libkvikio/${{ env.get("RAPIDS_CONDA_ARCH") }}/cuda${{ cuda_major }}/conda/preprocessor-cache
        SCCACHE_S3_USE_PREPROCESSOR_CACHE_MODE: ${{ env.get("SCCACHE_S3_USE_PREPROCESSOR_CACHE_MODE", default="true") }}
        SCCACHE_S3_USE_SSL: ${{ env.get("SCCACHE_S3_USE_SSL", default="true") }}
        SCCACHE_SERVER_LOG: ${{ env.get("SCCACHE_SERVER_LOG", default="sccache=debug") }}
>>>>>>> 143bc118
  requirements:
    build:
      - ${{ compiler("c") }}
      - ${{ compiler("cxx") }}
      - ${{ compiler("cuda") }}
      - cuda-version =${{ cuda_version }}
      - cmake ${{ cmake_version }}
      - ninja
      - ${{ stdlib("c") }}
    host:
      - cuda-version =${{ cuda_version }}
      - libcurl ==${{ libcurl_version }}
      - libcufile-dev
      - libnuma

outputs:
  - package:
      name: libkvikio
      version: ${{ version }}
    build:
      script:
        content: |
          cmake --install cpp/build
      string: cuda${{ cuda_major }}_${{ date_string }}_${{ head_rev }}
      dynamic_linking:
        overlinking_behavior: "error"
      prefix_detection:
        ignore:
          - lib/libkvikio.so
    requirements:
      build:
        - cmake ${{ cmake_version }}
        - ${{ compiler("c") }}
      host:
        - cuda-version =${{ cuda_version }}
        - libcurl ==${{ libcurl_version }}
      run:
        - if: cuda_version >= "13.0"
          then:
          - ${{ pin_compatible("cuda-version", upper_bound="x", lower_bound="x") }}
          else:
          - ${{ pin_compatible("cuda-version", upper_bound="x", lower_bound="12.2.0a0") }}
        - libcufile-dev
      ignore_run_exports:
        by_name:
          - cuda-version
          - libcufile
    tests:
      - script:
          - test -f $PREFIX/include/kvikio/file_handle.hpp
    about:
      homepage: ${{ load_from_file("python/libkvikio/pyproject.toml").project.urls.Homepage }}
      license: ${{ load_from_file("python/libkvikio/pyproject.toml").project.license.text }}
      summary: ${{ load_from_file("python/libkvikio/pyproject.toml").project.description }}

  - package:
      name: libkvikio-tests
      version: ${{ version }}
    build:
      string: cuda${{ cuda_major }}_${{ date_string }}_${{ head_rev }}
      dynamic_linking:
        overlinking_behavior: "error"
      script:
        content: |
          cmake --install cpp/build --component testing
    requirements:
      build:
        - cmake ${{ cmake_version }}
        - ${{ compiler("c") }}
      host:
        - ${{ pin_subpackage("libkvikio", exact=True) }}
        - cuda-version =${{ cuda_version }}
        - cuda-cudart-dev
        - libcurl ==${{ libcurl_version }}
        - libcufile-dev
      run:
        - if: cuda_version >= "13.0"
          then:
          - ${{ pin_compatible("cuda-version", upper_bound="x", lower_bound="x") }}
          else:
          - ${{ pin_compatible("cuda-version", upper_bound="x", lower_bound="12.2.0a0") }}
        - cuda-cudart
      ignore_run_exports:
        by_name:
          - cuda-cudart
          - cuda-version
          - libnuma
          - libcufile
    about:
      homepage: ${{ load_from_file("python/libkvikio/pyproject.toml").project.urls.Homepage }}
      license: ${{ load_from_file("python/libkvikio/pyproject.toml").project.license.text }}
      summary: libkvikio tests<|MERGE_RESOLUTION|>--- conflicted
+++ resolved
@@ -39,16 +39,6 @@
         CMAKE_CUDA_COMPILER_LAUNCHER: ${{ env.get("CMAKE_CUDA_COMPILER_LAUNCHER") }}
         CMAKE_CXX_COMPILER_LAUNCHER: ${{ env.get("CMAKE_CXX_COMPILER_LAUNCHER") }}
         CMAKE_GENERATOR: ${{ env.get("CMAKE_GENERATOR") }}
-<<<<<<< HEAD
-        PARALLEL_LEVEL: ${{ env.get("PARALLEL_LEVEL") }}
-        RAPIDS_ARTIFACTS_DIR: ${{ env.get("RAPIDS_ARTIFACTS_DIR") }}
-        SCCACHE_BUCKET: ${{ env.get("SCCACHE_BUCKET") }}
-        SCCACHE_IDLE_TIMEOUT: ${{ env.get("SCCACHE_IDLE_TIMEOUT") }}
-        SCCACHE_REGION: ${{ env.get("SCCACHE_REGION") }}
-        SCCACHE_S3_USE_SSL: ${{ env.get("SCCACHE_S3_USE_SSL") }}
-        SCCACHE_S3_NO_CREDENTIALS: ${{ env.get("SCCACHE_S3_NO_CREDENTIALS") }}
-        SCCACHE_S3_KEY_PREFIX: libkvikio/${{ env.get("RAPIDS_CONDA_ARCH") }}/cuda${{ cuda_major }}
-=======
         NVCC_APPEND_FLAGS: ${{ env.get("NVCC_APPEND_FLAGS", default="") }}
         PARALLEL_LEVEL: ${{ env.get("PARALLEL_LEVEL", default="8") }}
         RAPIDS_ARTIFACTS_DIR: ${{ env.get("RAPIDS_ARTIFACTS_DIR", default="") }}
@@ -63,13 +53,12 @@
         SCCACHE_NO_CACHE: ${{ env.get("SCCACHE_NO_CACHE", default="") }}
         SCCACHE_RECACHE: ${{ env.get("SCCACHE_RECACHE", default="") }}
         SCCACHE_REGION: ${{ env.get("SCCACHE_REGION", default="") }}
-        SCCACHE_S3_KEY_PREFIX: libkvikio/${{ env.get("RAPIDS_CONDA_ARCH") }}/cuda${{ cuda_key_string }}
+        SCCACHE_S3_KEY_PREFIX: libkvikio/${{ env.get("RAPIDS_CONDA_ARCH") }}/cuda${{ cuda_major }}
         SCCACHE_S3_NO_CREDENTIALS: ${{ env.get("SCCACHE_S3_NO_CREDENTIALS", default="false") }}
         SCCACHE_S3_PREPROCESSOR_CACHE_KEY_PREFIX: libkvikio/${{ env.get("RAPIDS_CONDA_ARCH") }}/cuda${{ cuda_major }}/conda/preprocessor-cache
         SCCACHE_S3_USE_PREPROCESSOR_CACHE_MODE: ${{ env.get("SCCACHE_S3_USE_PREPROCESSOR_CACHE_MODE", default="true") }}
         SCCACHE_S3_USE_SSL: ${{ env.get("SCCACHE_S3_USE_SSL", default="true") }}
         SCCACHE_SERVER_LOG: ${{ env.get("SCCACHE_SERVER_LOG", default="sccache=debug") }}
->>>>>>> 143bc118
   requirements:
     build:
       - ${{ compiler("c") }}
