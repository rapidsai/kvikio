--- conflicted
+++ resolved
@@ -137,11 +137,7 @@
         - ${{ pin_subpackage("libkvikio", exact=True) }}
         - cuda-version =${{ cuda_version }}
         - cuda-cudart-dev
-<<<<<<< HEAD
-        - libcurl ${{ libcurl_version }}
-=======
         - libcurl ==${{ libcurl_version }}
->>>>>>> acada8d7
         - if: should_use_cufile
           then:
           - libcufile-dev
