--- conflicted
+++ resolved
@@ -1,18 +1,10 @@
-<<<<<<< HEAD
-# Copyright (c) 2022-2023, NVIDIA CORPORATION.
-
-{% set version = environ.get('GIT_DESCRIBE_TAG', '0.0.0.dev').lstrip('v') + environ.get('VERSION_SUFFIX', '') %}
-{% set cuda_version = '.'.join(environ['RAPIDS_CUDA_VERSION'].split('.')[:2]) %}
-{% set cuda_major=cuda_version.split('.')[0] %}
-{% set cuda_spec = ">=" + cuda_major ~ ",<" + (cuda_major | int + 1) ~ ".0a0" %} # i.e. >=11,<12.0a0
-=======
 # Copyright (c) 2023, NVIDIA CORPORATION.
 
 {% set version = environ.get('GIT_DESCRIBE_TAG', '0.0.0.dev').lstrip('v') %}
 {% set cuda_version='.'.join(environ.get('CUDA', '11.5').split('.')[:2]) %}
 {% set cuda_major=cuda_version.split('.')[0] %}
+{% set cuda_spec = ">=" + cuda_major ~ ",<" + (cuda_major | int + 1) ~ ".0a0" %} # i.e. >=11,<12.0a0
 {% set date_string = environ['RAPIDS_DATE_STRING'] %}
->>>>>>> 16c61d86
 
 package:
   name: libkvikio-split
@@ -21,13 +13,8 @@
   git_url: ../../..
 
 build:
-<<<<<<< HEAD
-  number: {{ 222 }}
-  string: cuda{{ cuda_major }}_{{ GIT_DESCRIBE_HASH }}_{{ 222 }}
-=======
   number: {{ GIT_DESCRIBE_NUMBER }}
   string: cuda{{ cuda_major }}_{{ date_string }}_{{ GIT_DESCRIBE_HASH }}_{{ GIT_DESCRIBE_NUMBER }}
->>>>>>> 16c61d86
   script_env:
     - PARALLEL_LEVEL
     - VERSION_SUFFIX
