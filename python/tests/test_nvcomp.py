--- conflicted
+++ resolved
@@ -36,15 +36,8 @@
     data = cupy.array(np.arange(0, (size / dtype.itemsize) - 1), dtype=dtype)
     compressor = pynvcomp.CascadedCompressor(dtype)
     compressed = compressor.compress(data)
-<<<<<<< HEAD
-    print("module:", compressor.compress_out_size)
-    print("actual:", compressed.size)
     lib_compressor = kvikio._lib.pynvcomp._CascadedCompressor(
         pynvcomp.cp_to_nvcomp_dtype(dtype).value, 1, 1, True
-=======
-    lib_compressor = kvikio._lib.nvcomp._CascadedCompressor(
-        nvcomp.cp_to_nvcomp_dtype(dtype).value, 1, 1, True
->>>>>>> ef98409f
     )
     compress_temp_size = np.zeros((1,), dtype=np.int64)
     compress_out_size = np.zeros((1,), dtype=np.int64)
