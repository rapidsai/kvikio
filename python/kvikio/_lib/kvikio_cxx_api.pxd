# Copyright (c) 2021-2022, NVIDIA CORPORATION. All rights reserved.
# See file LICENSE for terms.

# distutils: language = c++
# cython: language_level=3

from posix cimport fcntl

from libcpp cimport bool
from libcpp.string cimport string
from libcpp.utility cimport pair
from libcpp.vector cimport vector


cdef extern from "<future>" namespace "std" nogil:
    cdef cppclass future[T]:
        future() except +
        T get() except +


cdef extern from "<kvikio/utils.hpp>" namespace "kvikio" nogil:
    bool is_future_done[T](const T& future) except +


cdef extern from "<kvikio/driver.hpp>" namespace "kvikio" nogil:
    cdef cppclass DriverProperties:
        DriverProperties() except +
        bool is_gds_availabe() except +
        unsigned int get_nvfs_major_version() except +
        unsigned int get_nvfs_minor_version() except +
        bool get_nvfs_allow_compat_mode() except +
        bool get_nvfs_poll_mode() except +
        size_t get_nvfs_poll_thresh_size() except +
        void set_nvfs_poll_mode(bool enable) except +
        void set_nvfs_poll_thresh_size(size_t size_in_kb) except +
        size_t get_max_device_cache_size() except +
        void set_max_device_cache_size(size_t size_in_kb) except +
        size_t get_per_buffer_cache_size() except +
        size_t get_max_pinned_memory_size() except +
        void set_max_pinned_memory_size(size_t size_in_kb) except +


cdef extern from "<kvikio/buffer.hpp>" namespace "kvikio" nogil:
    void memory_register(const void* devPtr) except +
    void memory_deregister(const void* devPtr) except +


<<<<<<< HEAD
cdef extern from "<kvikio/thread_pool/default.hpp>" \
        namespace "kvikio::default_thread_pool" nogil:
    void reset(unsigned int nthreads)
=======
cdef extern from "<kvikio/config.hpp>" namespace "kvikio::config" nogil:
    int get_global_compat_mode() except +


cdef extern from "<kvikio/thread_pool/default.hpp>" namespace "kvikio::default_thread_pool" nogil:
    void reset(unsigned int nthreads) except +
>>>>>>> 174d7cca
    unsigned int nthreads()


cdef extern from "<kvikio/file_handle.hpp>" namespace "kvikio" nogil:
    cdef cppclass FileHandle:
        FileHandle() except +
        FileHandle(int fd) except +
        FileHandle(
            string file_path,
            string flags,
        ) except +
        FileHandle(
            string file_path,
            string flags,
            fcntl.mode_t mode
        ) except +
        void close()
        bool closed()
        int fd()
        int fd_open_flags() except +
        future[size_t] pread(
            void* devPtr,
            size_t size,
            size_t file_offset,
            size_t ntasks
        ) except +
        future[size_t] pwrite(
            void* devPtr,
            size_t size,
            size_t file_offset,
            size_t ntasks
        ) except +


cdef extern from "<kvikio/nvml.hpp>" namespace "kvikio" nogil:
    cdef cppclass NVML:
        NVML() except +
        string get_name() except +
        pair[size_t, size_t] get_memory() except +
        pair[size_t, size_t] get_bar1_memory() except +<|MERGE_RESOLUTION|>--- conflicted
+++ resolved
@@ -45,18 +45,13 @@
     void memory_deregister(const void* devPtr) except +
 
 
-<<<<<<< HEAD
-cdef extern from "<kvikio/thread_pool/default.hpp>" \
-        namespace "kvikio::default_thread_pool" nogil:
-    void reset(unsigned int nthreads)
-=======
 cdef extern from "<kvikio/config.hpp>" namespace "kvikio::config" nogil:
     int get_global_compat_mode() except +
 
 
-cdef extern from "<kvikio/thread_pool/default.hpp>" namespace "kvikio::default_thread_pool" nogil:
+cdef extern from "<kvikio/thread_pool/default.hpp>" \
+        namespace "kvikio::default_thread_pool" nogil:
     void reset(unsigned int nthreads) except +
->>>>>>> 174d7cca
     unsigned int nthreads()
 
 
