# =============================================================================
# Copyright (c) 2022-2024, NVIDIA CORPORATION.
#
# Licensed under the Apache License, Version 2.0 (the "License"); you may not use this file except
# in compliance with the License. You may obtain a copy of the License at
#
# http://www.apache.org/licenses/LICENSE-2.0
#
# Unless required by applicable law or agreed to in writing, software distributed under the License
# is distributed on an "AS IS" BASIS, WITHOUT WARRANTIES OR CONDITIONS OF ANY KIND, either express
# or implied. See the License for the specific language governing permissions and limitations under
# the License.
# =============================================================================

# Set the list of Cython files to build, one .so per file
set(cython_modules arr.pyx buffer.pyx defaults.pyx driver_properties.pyx file_handle.pyx future.pyx
                   libnvcomp.pyx libnvcomp_ll.pyx
)

if(TARGET CURL::libcurl)
  message(STATUS "Building remote_handle.pyx (libcurl found)")
  list(APPEND cython_modules remote_handle.pyx)
else()
  message(
    WARNING
      "Skipping remote_handle.pyx (please set KvikIO_REMOTE_SUPPORT=ON for remote file support)"
  )
endif()

rapids_cython_create_modules(
  CXX
  SOURCE_FILES "${cython_modules}"
<<<<<<< HEAD
  LINKED_LIBRARIES kvikio::kvikio nvcomp::nvcomp $<TARGET_NAME_IF_EXISTS:CURL::libcurl>
)
=======
  LINKED_LIBRARIES kvikio::kvikio nvcomp::nvcomp
)
if(USE_NVCOMP_RUNTIME_WHEEL)
  set(rpaths "$ORIGIN/../../nvidia/nvcomp")
  foreach(tgt IN LISTS RAPIDS_CYTHON_CREATED_TARGETS)
    set_property(
      TARGET ${tgt}
      PROPERTY INSTALL_RPATH ${rpaths}
      APPEND
    )
  endforeach()
endif()
>>>>>>> b2592d49
<|MERGE_RESOLUTION|>--- conflicted
+++ resolved
@@ -30,11 +30,7 @@
 rapids_cython_create_modules(
   CXX
   SOURCE_FILES "${cython_modules}"
-<<<<<<< HEAD
   LINKED_LIBRARIES kvikio::kvikio nvcomp::nvcomp $<TARGET_NAME_IF_EXISTS:CURL::libcurl>
-)
-=======
-  LINKED_LIBRARIES kvikio::kvikio nvcomp::nvcomp
 )
 if(USE_NVCOMP_RUNTIME_WHEEL)
   set(rpaths "$ORIGIN/../../nvidia/nvcomp")
@@ -45,5 +41,4 @@
       APPEND
     )
   endforeach()
-endif()
->>>>>>> b2592d49
+endif()