# Copyright (c) 2023, NVIDIA CORPORATION. All rights reserved.
# See file LICENSE for terms.

from typing import Any, Mapping, Optional, Sequence

import cupy as cp
<<<<<<< HEAD
import cupy.typing
import numpy as np
=======
from numcodecs.abc import Codec
>>>>>>> 38538eb7
from numcodecs.compat import ensure_contiguous_ndarray_like

from kvikio._lib.libnvcomp_ll import SUPPORTED_ALGORITHMS
from kvikio.numcodecs import BufferLike, CudaCodec


class NvCompBatchCodec(CudaCodec):
    """Codec that uses batch algorithms from nvCOMP library.

    An algorithm is selected using `algorithm` parameter.
    If the algorithm takes additional options, they can be
    passed to the algorithm using `options` dictionary.
    """

    # Header stores original uncompressed size. This is required to enable
    # data compatibility between existing numcodecs codecs and NvCompBatchCodec.
    HEADER_SIZE_BYTES: int = 4

    codec_id: str = "nvcomp_batch"
    algorithm: str
    options: Mapping[str, Any]

    def __init__(
        self,
        algorithm: str,
        options: Optional[Mapping[str, Any]] = None,
        stream: Optional[cp.cuda.Stream] = None,
    ) -> None:
        algo_id = algorithm.lower()
        algo_t = SUPPORTED_ALGORITHMS.get(algo_id, None)
        if algo_t is None:
            raise ValueError(
                f"{algorithm} is not supported. "
                f"Must be one of: {list(SUPPORTED_ALGORITHMS.keys())}"
            )

        self.algorithm = algo_id
        self.options = dict(options) if options is not None else {}

        # Create an algorithm.
        self._algo = algo_t(**self.options)
        # Use default stream, if needed.
        self._stream = stream if stream is not None else cp.cuda.Stream.ptds

    def encode(self, buf: BufferLike) -> cupy.typing.NDArray:
        return self.encode_batch([buf])[0]

    def encode_batch(self, bufs: Sequence[Any]) -> Sequence[Any]:
        """Encode data in `bufs` using nvCOMP.

        Parameters
        ----------
        bufs :
            Data to be encoded. Each buffer in the list may be any object
            supporting the new-style buffer protocol.

        Returns
        -------
            List of encoded buffers. Each buffer may be any object supporting
            the new-style buffer protocol.
        """
        num_chunks = len(bufs)
        if num_chunks == 0:
            return []

        bufs = [cp.asarray(ensure_contiguous_ndarray_like(b)) for b in bufs]
        buf_sizes = [b.size * b.itemsize for b in bufs]

        max_chunk_size = max(buf_sizes)

        # Get temp and output buffer sizes.
        temp_size = self._algo.get_compress_temp_size(num_chunks, max_chunk_size)
        comp_chunk_size = self._algo.get_compress_chunk_size(max_chunk_size)

        # Prepare data and size buffers.
        # uncomp_chunks is used as a container that stores pointers to actual chunks.
        # nvCOMP requires this and sizes buffers to be in GPU memory.
        uncomp_chunks = cp.array([b.data.ptr for b in bufs], dtype=cp.uintp)
        uncomp_chunk_sizes = cp.array(buf_sizes, dtype=cp.uint64)

        temp_buf = cp.empty(temp_size, dtype=cp.uint8)

        comp_chunks = cp.empty((num_chunks, comp_chunk_size), dtype=cp.uint8)
        # Array of pointers to each compressed chunk.
        comp_chunk_ptrs = cp.array([c.data.ptr for c in comp_chunks], dtype=cp.uintp)
        # Resulting compressed chunk sizes.
        comp_chunk_sizes = cp.empty(num_chunks, dtype=cp.uint64)

        self._algo.compress(
            uncomp_chunks,
            uncomp_chunk_sizes,
            max_chunk_size,
            num_chunks,
            temp_buf,
            comp_chunk_ptrs,
            comp_chunk_sizes,
            self._stream,
        )

        res = []
        # Copy to host to subsequently avoid many smaller D2H copies.
        comp_chunks = cp.asnumpy(comp_chunks, self._stream)
        comp_chunk_sizes = cp.asnumpy(comp_chunk_sizes, self._stream)
        self._stream.synchronize()

        for i in range(num_chunks):
            res.append(comp_chunks[i, : comp_chunk_sizes[i]].tobytes())
        return res

    def decode(self, buf: BufferLike, out: Optional[BufferLike] = None) -> BufferLike:
        return self.decode_batch([buf], [out])[0]

    def decode_batch(
        self, bufs: Sequence[Any], out: Optional[Sequence[Any]] = None
    ) -> Sequence[Any]:
        """Decode data in `bufs` using nvCOMP.

        Parameters
        ----------
        bufs :
            Encoded data. Each buffer in the list may be any object
            supporting the new-style buffer protocol.
        out :
            List of writeable buffers to store decoded data.
            N.B. if provided, each buffer must be exactly the right size
            to store the decoded data.

        Returns
        -------
            List of decoded buffers. Each buffer may be any object supporting
            the new-style buffer protocol.
        """
        num_chunks = len(bufs)
        if num_chunks == 0:
            return []

        # TODO(akamenev): check only first buffer, assuming they are all
        # of the same kind.
        is_host_buffer = not hasattr(bufs[0], "__cuda_array_interface__")
        if is_host_buffer:
            bufs = [cp.asarray(ensure_contiguous_ndarray_like(b)) for b in bufs]

        # Prepare compressed chunks buffers.
        comp_chunks = cp.array([b.data.ptr for b in bufs], dtype=cp.uintp)
        comp_chunk_sizes = cp.array([b.size for b in bufs], dtype=cp.uint64)

        # Get uncompressed chunk sizes.
        uncomp_chunk_sizes = self._algo.get_decompress_size(
            comp_chunks,
            comp_chunk_sizes,
            self._stream,
        )

        # Check whether the uncompressed chunks are all the same size.
        # cupy.unique returns sorted sizes.
        sorted_chunk_sizes = cp.unique(uncomp_chunk_sizes)
        max_chunk_size = sorted_chunk_sizes[-1].item()
        is_equal_chunks = sorted_chunk_sizes.shape[0] == 1

        # Get temp buffer size.
        temp_size = self._algo.get_decompress_temp_size(num_chunks, max_chunk_size)

        temp_buf = cp.empty(temp_size, dtype=cp.uint8)

        # Prepare uncompressed chunks buffers.
        # First, allocate chunks of max_chunk_size and then
        # copy the pointers to a pointer array in GPU memory as required by nvCOMP.
        # For performance reasons, we use max_chunk_size so we can create
        # a rectangular array with the same pointer increments.
        uncomp_chunks = cp.empty((num_chunks, max_chunk_size), dtype=cp.uint8)
        p_start = uncomp_chunks.data.ptr
        uncomp_chunk_ptrs = cp.uint64(p_start) + (
            cp.arange(0, num_chunks * max_chunk_size, max_chunk_size, dtype=cp.uint64)
        )

        # TODO(akamenev): currently we provide the following 2 buffers to decompress()
        # but do not check/use them afterwards since some of the algos
        # (e.g. LZ4 and Gdeflate) do not require it and run faster
        # without those arguments passed, while other algos (e.g. zstd) require
        # these buffers to be valid.
        actual_uncomp_chunk_sizes = cp.empty(num_chunks, dtype=cp.uint64)
        statuses = cp.empty(num_chunks, dtype=cp.int32)

        self._algo.decompress(
            comp_chunks,
            comp_chunk_sizes,
            num_chunks,
            temp_buf,
            uncomp_chunk_ptrs,
            uncomp_chunk_sizes,
            actual_uncomp_chunk_sizes,
            statuses,
            self._stream,
        )

        # If all chunks are the same size, we can just return uncomp_chunks.
        if is_equal_chunks and out is None:
            return cp.asnumpy(uncomp_chunks) if is_host_buffer else uncomp_chunks

        res = []
        uncomp_chunk_sizes = uncomp_chunk_sizes.get()
        for i in range(num_chunks):
            ret = uncomp_chunks[i, : uncomp_chunk_sizes[i]]
            if out is None or out[i] is None:
                res.append(cp.asnumpy(ret) if is_host_buffer else ret)
            else:
                o = ensure_contiguous_ndarray_like(out[i])
                if hasattr(o, "__cuda_array_interface__"):
                    cp.copyto(o, ret.view(dtype=o.dtype), casting="no")
                else:
                    cp.asnumpy(ret.view(dtype=o.dtype), out=o, stream=self._stream)
                res.append(o)
        self._stream.synchronize()

        return res

    def __repr__(self):
        return (
            f"{self.__class__.__name__}"
            f"(algorithm={self.algorithm!r}, options={self.options!r})"
        )<|MERGE_RESOLUTION|>--- conflicted
+++ resolved
@@ -4,12 +4,7 @@
 from typing import Any, Mapping, Optional, Sequence
 
 import cupy as cp
-<<<<<<< HEAD
 import cupy.typing
-import numpy as np
-=======
-from numcodecs.abc import Codec
->>>>>>> 38538eb7
 from numcodecs.compat import ensure_contiguous_ndarray_like
 
 from kvikio._lib.libnvcomp_ll import SUPPORTED_ALGORITHMS
