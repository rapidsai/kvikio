--- conflicted
+++ resolved
@@ -3,24 +3,20 @@
 
 import os
 import os.path
-<<<<<<< HEAD
+from abc import abstractmethod
 from typing import Any, Mapping, Sequence
 
+import cupy
 import numpy
-=======
-from abc import abstractmethod
-
-import cupy
 import numpy as np
 import zarr.creation
->>>>>>> cb7b0e51
 import zarr.storage
 from numcodecs.abc import Codec
 from numcodecs.compat import ensure_contiguous_ndarray_like
 from numcodecs.registry import register_codec
 
 import kvikio
-<<<<<<< HEAD
+import kvikio.nvcomp
 import kvikio.zarr
 
 
@@ -35,10 +31,6 @@
     except ImportError:
         return False
     return True
-=======
-import kvikio.nvcomp
-from kvikio._lib.arr import asarray
->>>>>>> cb7b0e51
 
 
 class GDSStore(zarr.storage.DirectoryStore):
@@ -65,7 +57,6 @@
         return isinstance(other, GDSStore) and self.path == other.path
 
     def _tofile(self, a, fn):
-<<<<<<< HEAD
         with kvikio.CuFile(fn, "w") as f:
             written = f.write(a)
             assert written == a.nbytes
@@ -107,15 +98,6 @@
             for f in files:
                 f.close()
         return ret
-=======
-        a = asarray(a)
-        assert a.contiguous
-        if a.cuda:
-            with kvikio.CuFile(fn, "w") as f:
-                written = f.write(a)
-                assert written == a.nbytes
-        else:
-            super()._tofile(a.obj, fn)
 
 
 class NVCompCompressor(Codec):
@@ -243,5 +225,4 @@
 # Expose a list of available nvCOMP compressors and register them as Zarr condecs
 nvcomp_compressors = [ANS, Bitcomp, Cascaded, Gdeflate, LZ4, Snappy]
 for c in nvcomp_compressors:
-    register_codec(c)
->>>>>>> cb7b0e51
+    register_codec(c)