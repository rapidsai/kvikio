# Copyright (c) 2021-2022, NVIDIA CORPORATION. All rights reserved.
# See file LICENSE for terms.

from setuptools import find_packages
from skbuild import setup

import versioneer

<<<<<<< HEAD
# Set `DEBUG_BUILD=true` to enable debug build
DEBUG_BUILD = distutils.util.strtobool(os.environ.get("DEBUG_BUILD", "false"))

# Turn all warnings into errors.
Cython.Compiler.Options.warning_errors = True

# Abort the compilation on the first error
Cython.Compiler.Options.fast_fail = True

install_requires = ["cython"]
this_setup_scrip_dir = os.path.dirname(os.path.realpath(__file__))

# Throughout the script, we will populate `include_dirs`,
# `library_dirs` and `depends`.
include_dirs = [os.path.dirname(sysconfig.get_path("include"))]
library_dirs = [get_python_lib()]
extra_objects = []
depends = []  # Files to trigger rebuild when modified

# Find and add CUDA include and binary paths
CUDA_HOME = os.environ.get("CUDA_HOME", False)
if not CUDA_HOME:
    path_to_cuda_gdb = shutil.which("cuda-gdb")
    if path_to_cuda_gdb is None:
        raise OSError(
            "Could not locate CUDA. "
            "Please set the environment variable "
            "CUDA_HOME to the path to the CUDA installation "
            "and try again."
        )
    CUDA_HOME = os.path.dirname(os.path.dirname(path_to_cuda_gdb))
if not os.path.isdir(CUDA_HOME):
    raise OSError(f"Invalid CUDA_HOME: directory does not exist: {CUDA_HOME}")
include_dirs.append(os.path.join(CUDA_HOME, "include"))
library_dirs.append(os.path.join(CUDA_HOME, "lib64"))

# Use CuFile location outside of CUDA_HOME
if "CUFILE_HOME" in os.environ:
    CUFILE_HOME = os.environ["CUFILE_HOME"]
    if not os.path.isdir(CUFILE_HOME):
        raise OSError(f"Invalid CUFILE_HOME: directory does not exist: {CUFILE_HOME}")
    include_dirs.append(os.path.join(CUFILE_HOME, "include"))
    if os.path.isdir(os.path.join(CUFILE_HOME, "lib64")):
        library_dirs.append(os.path.join(CUFILE_HOME, "lib64"))
    else:
        library_dirs.append(os.path.join(CUFILE_HOME, "lib"))

# Use Nvcomp location outside of CUDA_HOME
if "NVCOMP_HOME" in os.environ:
    NVCOMP_HOME = os.environ["NVCOMP_HOME"]
    if not os.path.isdir(NVCOMP_HOME):
        raise OSError(f"Invalid NVCOMP_HOME: directory does not exist: {NVCOMP_HOME}")
    include_dirs.append(os.path.join(NVCOMP_HOME, "include"))
    if os.path.isdir(os.path.join(NVCOMP_HOME, "lib64")):
        library_dirs.append(os.path.join(NVCOMP_HOME, "lib64"))
    else:
        library_dirs.append(os.path.join(NVCOMP_HOME, "lib"))

# Add kvikio headers from the source tree (if available)
kvikio_include_dir = os.path.abspath(f"{this_setup_scrip_dir}/../cpp/include")
if os.path.isdir(kvikio_include_dir):
    include_dirs = [kvikio_include_dir] + include_dirs
    depends.extend(glob.glob(f"{kvikio_include_dir}/kvikio/*"))
    depends.extend(f"{this_setup_scrip_dir}/../cpp/CMakeLists.txt")

extensions = [
    Extension(
        "kvikio._lib.libkvikio",
        sources=["kvikio/_lib/libkvikio.pyx"],
        include_dirs=include_dirs,
        library_dirs=library_dirs,
        libraries=["dl", "cuda"],
        language="c++",
        extra_compile_args=["-std=c++17"],
        depends=depends,
    ),
    Extension(
        "kvikio._lib.arr",
        sources=["kvikio/_lib/arr.pyx"],
        language="c++",
        extra_compile_args=["-std=c++17"],
        depends=depends,
    ),
    Extension(
        "kvikio._lib.nvcomp",
        sources=["kvikio/_lib/nvcomp.pyx"],
        include_dirs=include_dirs,
        library_dirs=library_dirs,
        libraries=["nvcomp", "cudart"],
        language="c++",
        extra_compile_args=["-std=c++17"],
        depends=depends,
    ),
]


def remove_flags(compiler, *flags):
    for flag in flags:
        try:
            compiler.compiler_so = list(filter((flag).__ne__, compiler.compiler_so))
        except Exception:
            pass


class build_ext(_build_ext):
    def build_extensions(self):
        # No '-Wstrict-prototypes' warning
        remove_flags(self.compiler, "-Wstrict-prototypes")
        if not DEBUG_BUILD:
            # Full optimization
            self.compiler.compiler_so.append("-O3")
        if not DEBUG_BUILD:
            # No debug symbols
            remove_flags(self.compiler, "-g", "-G", "-O1", "-O2")
        super().build_extensions()

    def finalize_options(self):
        if self.distribution.ext_modules:
            # Delay import this to allow for Cython-less installs
            from Cython.Build.Dependencies import cythonize

            nthreads = getattr(self, "parallel", None)  # -j option in Py3.5+
            nthreads = int(nthreads) if nthreads else None
            self.distribution.ext_modules = cythonize(
                self.distribution.ext_modules,
                nthreads=nthreads,
                force=self.force,
                gdb_debug=False,
                compiler_directives=dict(
                    profile=False,
                    language_level=3,
                    embedsignature=True,
                    binding=(not DEBUG_BUILD),
                ),
            )
        # Skip calling super() and jump straight to setuptools
        setuptools.command.build_ext.build_ext.finalize_options(self)


cmdclass = dict()
cmdclass.update(versioneer.get_cmdclass())
cmdclass["build_ext"] = build_ext

=======
>>>>>>> 1ab41d6f
setup(
    name="kvikio",
    version=versioneer.get_version(),
    description="KvikIO - GPUDirect Storage",
    url="https://github.com/rapidsai/cufile-bindings",
    author="NVIDIA Corporation",
    license="Apache 2.0",
    classifiers=[
        "Intended Audience :: Developers",
        "Topic :: Database",
        "Topic :: Scientific/Engineering",
        "License :: OSI Approved :: Apache Software License",
        "Programming Language :: Python",
        "Programming Language :: Python :: 3.7",
        "Programming Language :: Python :: 3.8",
        "Programming Language :: Python :: 3.9",
    ],
    # Include the separately-compiled shared library
    extras_require={"test": ["pytest", "pytest-xdist"]},
    packages=find_packages(exclude=["tests*"]),
    package_data={
        # Note: A dict comprehension with an explicit copy is necessary (rather
        # than something simpler like a dict.fromkeys) because otherwise every
        # package will refer to the same list and skbuild modifies it in place.
        key: ["*.pyi", "*.pxd"]
        for key in find_packages(include=["kvikio._lib"])
    },
    cmdclass=versioneer.get_cmdclass(),
    zip_safe=False,
)<|MERGE_RESOLUTION|>--- conflicted
+++ resolved
@@ -1,12 +1,33 @@
 # Copyright (c) 2021-2022, NVIDIA CORPORATION. All rights reserved.
 # See file LICENSE for terms.
 
-from setuptools import find_packages
-from skbuild import setup
+import glob
+import os
+import os.path
+import shutil
+import sysconfig
+
+# Must import in this order:
+#   setuptools -> Cython.Distutils.build_ext -> setuptools.command.build_ext
+# Otherwise, setuptools.command.build_ext ends up inheriting from
+# Cython.Distutils.old_build_ext which we do not want
+import setuptools
+
+try:
+    from Cython.Distutils.build_ext import new_build_ext as _build_ext
+except ImportError:
+    from setuptools.command.build_ext import build_ext as _build_ext
+
+import distutils.util
+from distutils.sysconfig import get_python_lib
+
+import Cython.Compiler.Options
+import setuptools.command.build_ext
+from setuptools import find_packages, setup
+from setuptools.extension import Extension
 
 import versioneer
 
-<<<<<<< HEAD
 # Set `DEBUG_BUILD=true` to enable debug build
 DEBUG_BUILD = distutils.util.strtobool(os.environ.get("DEBUG_BUILD", "false"))
 
@@ -46,24 +67,13 @@
 # Use CuFile location outside of CUDA_HOME
 if "CUFILE_HOME" in os.environ:
     CUFILE_HOME = os.environ["CUFILE_HOME"]
-    if not os.path.isdir(CUFILE_HOME):
+    if not os.path.isdir(CUDA_HOME):
         raise OSError(f"Invalid CUFILE_HOME: directory does not exist: {CUFILE_HOME}")
     include_dirs.append(os.path.join(CUFILE_HOME, "include"))
     if os.path.isdir(os.path.join(CUFILE_HOME, "lib64")):
         library_dirs.append(os.path.join(CUFILE_HOME, "lib64"))
     else:
         library_dirs.append(os.path.join(CUFILE_HOME, "lib"))
-
-# Use Nvcomp location outside of CUDA_HOME
-if "NVCOMP_HOME" in os.environ:
-    NVCOMP_HOME = os.environ["NVCOMP_HOME"]
-    if not os.path.isdir(NVCOMP_HOME):
-        raise OSError(f"Invalid NVCOMP_HOME: directory does not exist: {NVCOMP_HOME}")
-    include_dirs.append(os.path.join(NVCOMP_HOME, "include"))
-    if os.path.isdir(os.path.join(NVCOMP_HOME, "lib64")):
-        library_dirs.append(os.path.join(NVCOMP_HOME, "lib64"))
-    else:
-        library_dirs.append(os.path.join(NVCOMP_HOME, "lib"))
 
 # Add kvikio headers from the source tree (if available)
 kvikio_include_dir = os.path.abspath(f"{this_setup_scrip_dir}/../cpp/include")
@@ -86,16 +96,6 @@
     Extension(
         "kvikio._lib.arr",
         sources=["kvikio/_lib/arr.pyx"],
-        language="c++",
-        extra_compile_args=["-std=c++17"],
-        depends=depends,
-    ),
-    Extension(
-        "kvikio._lib.nvcomp",
-        sources=["kvikio/_lib/nvcomp.pyx"],
-        include_dirs=include_dirs,
-        library_dirs=library_dirs,
-        libraries=["nvcomp", "cudart"],
         language="c++",
         extra_compile_args=["-std=c++17"],
         depends=depends,
@@ -150,8 +150,6 @@
 cmdclass.update(versioneer.get_cmdclass())
 cmdclass["build_ext"] = build_ext
 
-=======
->>>>>>> 1ab41d6f
 setup(
     name="kvikio",
     version=versioneer.get_version(),
@@ -170,15 +168,12 @@
         "Programming Language :: Python :: 3.9",
     ],
     # Include the separately-compiled shared library
+    setup_requires=["Cython>=0.29,<0.30"],
     extras_require={"test": ["pytest", "pytest-xdist"]},
+    ext_modules=extensions,
     packages=find_packages(exclude=["tests*"]),
-    package_data={
-        # Note: A dict comprehension with an explicit copy is necessary (rather
-        # than something simpler like a dict.fromkeys) because otherwise every
-        # package will refer to the same list and skbuild modifies it in place.
-        key: ["*.pyi", "*.pxd"]
-        for key in find_packages(include=["kvikio._lib"])
-    },
-    cmdclass=versioneer.get_cmdclass(),
+    package_data={"": ["*.pyi"]},
+    cmdclass=cmdclass,
+    install_requires=install_requires,
     zip_safe=False,
 )