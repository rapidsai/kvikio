--- conflicted
+++ resolved
@@ -5,17 +5,13 @@
     "args": {
       "CUDA": "11.8",
       "PYTHON_PACKAGE_MANAGER": "conda",
-<<<<<<< HEAD
-      "BASE": "rapidsai/devcontainers:24.06-cpp-cuda11.8-mambaforge-ubuntu22.04"
-=======
-      "BASE": "rapidsai/devcontainers:24.08-cpp-llvm16-cuda11.8-mambaforge-ubuntu22.04"
->>>>>>> f0725dcc
+      "BASE": "rapidsai/devcontainers:24.08-cpp-cuda11.8-mambaforge-ubuntu22.04"
     }
   },
   "runArgs": [
     "--rm",
     "--name",
-    "${localEnv:USER:anon}-rapids-${localWorkspaceFolderBasename}-24.06-cuda11.8-conda"
+    "${localEnv:USER:anon}-rapids-${localWorkspaceFolderBasename}-24.08-cuda11.8-conda"
   ],
   "hostRequirements": {"gpu": "optional"},
   "features": {
