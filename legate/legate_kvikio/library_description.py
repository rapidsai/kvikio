--- conflicted
+++ resolved
@@ -5,14 +5,8 @@
 from enum import IntEnum
 from typing import Any
 
-<<<<<<< HEAD
+from legate.core import Library, get_legate_runtime
 from legate_kvikio.install_info import header, libpath
-
-from legate.core import Library, get_legate_runtime
-=======
-from legate.core import Library, ResourceConfig, get_legate_runtime
-from legate_kvikio.install_info import header, libpath
->>>>>>> cb7b0e51
 
 
 class LibraryDescription(Library):
