#!/bin/bash
# Copyright (c) 2023-2025, NVIDIA CORPORATION.

set -euo pipefail

<<<<<<< HEAD
rapids-configure-conda-channels

# Setting channel priority per-repo until all RAPIDS can build using strict channel priority
# This will be replaced when we port this recipe to `rattler-build`
if [[ "$RAPIDS_CUDA_VERSION" == 11.* ]]; then
  rapids-logger "Channel priority disabled for CUDA 11 builds"
else
  rapids-logger "Setting strict channel priority for CUDA 12 builds"
  conda config --set channel_priority strict
fi

# Remove `rapidsai` channel for non-release builds
if ! rapids-is-release-build; then
  conda config --remove channels rapidsai
fi

=======
>>>>>>> 0cff61dd
source rapids-configure-sccache

source rapids-date-string

export CMAKE_GENERATOR=Ninja

rapids-print-env

rapids-logger "Begin cpp build"

sccache --zero-stats

RAPIDS_PACKAGE_VERSION=$(rapids-generate-version)
export RAPIDS_PACKAGE_VERSION

source rapids-rattler-channel-string

# --no-build-id allows for caching with `sccache`
# more info is available at
# https://rattler.build/latest/tips_and_tricks/#using-sccache-or-ccache-with-rattler-build
rattler-build build --recipe conda/recipes/libkvikio \
                    --experimental \
                    --no-build-id \
                    --channel-priority disabled \
                    --output-dir "$RAPIDS_CONDA_BLD_OUTPUT_DIR" \
                    "${RATTLER_CHANNELS[@]}"

sccache --show-adv-stats

# remove build_cache directory to avoid uploading the entire source tree
# tracked in https://github.com/prefix-dev/rattler-build/issues/1424
rm -rf "$RAPIDS_CONDA_BLD_OUTPUT_DIR"/build_cache

rapids-upload-conda-to-s3 cpp<|MERGE_RESOLUTION|>--- conflicted
+++ resolved
@@ -3,25 +3,6 @@
 
 set -euo pipefail
 
-<<<<<<< HEAD
-rapids-configure-conda-channels
-
-# Setting channel priority per-repo until all RAPIDS can build using strict channel priority
-# This will be replaced when we port this recipe to `rattler-build`
-if [[ "$RAPIDS_CUDA_VERSION" == 11.* ]]; then
-  rapids-logger "Channel priority disabled for CUDA 11 builds"
-else
-  rapids-logger "Setting strict channel priority for CUDA 12 builds"
-  conda config --set channel_priority strict
-fi
-
-# Remove `rapidsai` channel for non-release builds
-if ! rapids-is-release-build; then
-  conda config --remove channels rapidsai
-fi
-
-=======
->>>>>>> 0cff61dd
 source rapids-configure-sccache
 
 source rapids-date-string
@@ -37,16 +18,14 @@
 RAPIDS_PACKAGE_VERSION=$(rapids-generate-version)
 export RAPIDS_PACKAGE_VERSION
 
+# populates `RATTLER_CHANNELS` array and `RATTLER_ARGS` array
 source rapids-rattler-channel-string
 
 # --no-build-id allows for caching with `sccache`
 # more info is available at
 # https://rattler.build/latest/tips_and_tricks/#using-sccache-or-ccache-with-rattler-build
 rattler-build build --recipe conda/recipes/libkvikio \
-                    --experimental \
-                    --no-build-id \
-                    --channel-priority disabled \
-                    --output-dir "$RAPIDS_CONDA_BLD_OUTPUT_DIR" \
+                    "${RATTLER_ARGS[@]}" \
                     "${RATTLER_CHANNELS[@]}"
 
 sccache --show-adv-stats
