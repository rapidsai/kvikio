#!/bin/bash
# Copyright (c) 2024, NVIDIA CORPORATION.

set -euo pipefail

# Support customizing the ctests' install location
cd "${INSTALL_PREFIX:-${CONDA_PREFIX:-/usr}}/bin/tests/libkvikio/"

# Run basic tests
<<<<<<< HEAD
./BASIC_IO_TEST
./BASIC_NO_CUDA_TEST

# Run gtests
ctest --no-tests=error --output-on-failure "$@"
=======
rapids-logger "Run BASIC_IO_EXAMPLE"
./BASIC_IO_EXAMPLE
rapids-logger "Run BASIC_NO_CUDA_EXAMPLE"
./BASIC_NO_CUDA_EXAMPLE

# Run gtests
rapids-logger "Run gtests"
./cpp_tests
# TODO: how to use ctest instead of executing the test directly?
# The following line fails with a "ctest doesn't exist" in CI.
# Do we need to install ctest in the CI images?
# ctest --no-tests=error --output-on-failure "$@"
>>>>>>> 5c18c1ba
<|MERGE_RESOLUTION|>--- conflicted
+++ resolved
@@ -7,13 +7,6 @@
 cd "${INSTALL_PREFIX:-${CONDA_PREFIX:-/usr}}/bin/tests/libkvikio/"
 
 # Run basic tests
-<<<<<<< HEAD
-./BASIC_IO_TEST
-./BASIC_NO_CUDA_TEST
-
-# Run gtests
-ctest --no-tests=error --output-on-failure "$@"
-=======
 rapids-logger "Run BASIC_IO_EXAMPLE"
 ./BASIC_IO_EXAMPLE
 rapids-logger "Run BASIC_NO_CUDA_EXAMPLE"
@@ -25,5 +18,4 @@
 # TODO: how to use ctest instead of executing the test directly?
 # The following line fails with a "ctest doesn't exist" in CI.
 # Do we need to install ctest in the CI images?
-# ctest --no-tests=error --output-on-failure "$@"
->>>>>>> 5c18c1ba
+# ctest --no-tests=error --output-on-failure "$@"