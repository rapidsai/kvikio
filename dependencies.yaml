# Dependency list for https://github.com/rapidsai/dependency-file-generator
files:
  all:
    output: conda
    matrix:
      cuda: ["11.8", "12.8"]
      arch: [aarch64, x86_64]
    includes:
      - build-universal
      - build-cpp
      - build-py-wrapper
      - checks
      - cuda
      - cuda_version
      - depends_on_cupy
      - depends_on_nvcomp
      - docs
      - py_version
      - rapids_build_skbuild
      - run
      - test_cpp
      - test_python
  test_cpp:
    output: none
    includes:
      - cuda_version
      - test_libkvikio
      - test_cpp
  test_python:
    output: none
    includes:
      - cuda_version
      - py_version
      - test_kvikio
      - test_python
  checks:
    output: none
    includes:
      - checks
      - py_version
  docs:
    output: none
    includes:
      - cuda_version
      - docs
      - py_version
      - test_kvikio
  py_build_kvikio:
    output: pyproject
    pyproject_dir: python/kvikio
    extras:
      table: build-system
    includes:
      - rapids_build_skbuild
  py_build_libkvikio:
    output: pyproject
    pyproject_dir: python/libkvikio
    extras:
      table: build-system
    includes:
      - rapids_build_skbuild
  py_run_kvikio:
    output: pyproject
    pyproject_dir: python/kvikio
    extras:
      table: project
    includes:
      - depends_on_cupy
      - depends_on_nvcomp
      - depends_on_libkvikio
      - run
  py_rapids_build_libkvikio:
    output: pyproject
    pyproject_dir: python/libkvikio
    extras:
      table: tool.rapids-build-backend
      key: requires
    includes:
      - build-universal
  py_rapids_build_kvikio:
    output: pyproject
    pyproject_dir: python/kvikio
    extras:
      table: tool.rapids-build-backend
      key: requires
    includes:
      - build-universal
      - build-cpp
      - build-py-wrapper
      - build-use-libkvikio-wheel
  py_optional_test:
    output: pyproject
    pyproject_dir: python/kvikio
    extras:
      table: project.optional-dependencies
      key: test
    includes:
      - test_python
  test_java:
    output: none
    includes:
      - build-universal
      - build-cpp
      - cuda_version
      - cuda
      - test_java
      - depends_on_libkvikio
channels:
  - rapidsai
  - rapidsai-nightly
  - conda-forge
  - nvidia
dependencies:
  build-universal:
    common:
      - output_types: [conda, requirements, pyproject]
        packages:
          - &cmake_ver cmake>=3.30.4
          - ninja
  build-cpp:
    common:
      - output_types: conda
        packages:
          - c-compiler
          - cxx-compiler
          - libcurl>=8.5.0,<9.0a0
    specific:
      - output_types: conda
        matrices:
          - matrix:
              arch: x86_64
              cuda: "11.8"
            packages:
              - gcc_linux-64=11.*
              - sysroot_linux-64=2.28
          - matrix:
              arch: aarch64
              cuda: "11.8"
            packages:
              - gcc_linux-aarch64=11.*
              - sysroot_linux-aarch64=2.28
          - matrix:
              arch: x86_64
              cuda: "12.*"
            packages:
              - gcc_linux-64=13.*
              - sysroot_linux-64=2.28
          - matrix:
              arch: aarch64
              cuda: "12.*"
            packages:
              - gcc_linux-aarch64=13.*
              - sysroot_linux-aarch64=2.28
      - output_types: conda
        matrices:
          - matrix:
              arch: x86_64
              cuda: "11.8"
            packages:
              - nvcc_linux-64=11.8
          - matrix:
              arch: aarch64
              cuda: "11.8"
            packages:
              - nvcc_linux-aarch64=11.8
          - matrix:
              cuda: "12.*"
            packages:
              - cuda-nvcc
  build-use-libkvikio-wheel:
    common:
      - output_types: conda
        packages: &libkvikio_packages
          - libkvikio==25.4.*,>=0.0.0a0
    specific:
      - output_types: [requirements, pyproject]
        matrices:
          - matrix:
              cuda: "12.*"
              cuda_suffixed: "true"
            packages:
              - libkvikio-cu12==25.4.*,>=0.0.0a0
          - matrix:
              cuda: "11.*"
              cuda_suffixed: "true"
            packages:
              - libkvikio-cu11==25.4.*,>=0.0.0a0
          - {matrix: null, packages: *libkvikio_packages}
  build-py-wrapper:
    common:
      - output_types: [conda, requirements, pyproject]
        packages:
          - cython>=3.0.0
  checks:
    common:
      - output_types: [conda, requirements]
        packages:
          - pre-commit
  cuda_version:
    specific:
      - output_types: conda
        matrices:
          - matrix:
              cuda: "11.2"
            packages:
              - cuda-version=11.2
          - matrix:
              cuda: "11.4"
            packages:
              - cuda-version=11.4
          - matrix:
              cuda: "11.5"
            packages:
              - cuda-version=11.5
          - matrix:
              cuda: "11.8"
            packages:
              - cuda-version=11.8
          - matrix:
              cuda: "12.0"
            packages:
              - cuda-version=12.0
          - matrix:
              cuda: "12.2"
            packages:
              - cuda-version=12.2
          - matrix:
              cuda: "12.5"
            packages:
              - cuda-version=12.5
          - matrix:
              cuda: "12.8"
            packages:
              - cuda-version=12.8
  cuda:
    specific:
      - output_types: conda
        matrices:
          - matrix:
              cuda: "11.*"
            packages:
              - cudatoolkit
          - matrix:
              cuda: "12.*"
            packages:
      - output_types: conda
        matrices:
          - matrix:
              cuda: "12.*"
            packages:
              - libcufile-dev
          - matrix:
              arch: aarch64
              cuda: "11.*"
            packages:
          - matrix:
              cuda: "11.8"
              arch: x86_64
            packages:
              - libcufile=1.4.0.31
              - libcufile-dev=1.4.0.31
          - matrix:
              cuda: "11.5"
              arch: x86_64
            packages:
              - libcufile>=1.1.0.37,<=1.1.1.25
              - libcufile-dev>=1.1.0.37,<=1.1.1.25
          - matrix:
              cuda: "11.4"
              arch: x86_64
            packages:
              - &libcufile_114 libcufile>=1.0.0.82,<=1.0.2.10
              - &libcufile_dev114 libcufile-dev>=1.0.0.82,<=1.0.2.10
          - matrix:
              cuda: "11.2"
              arch: x86_64
            packages:
              # The NVIDIA channel doesn't publish pkgs older than 11.4 for these libs,
              # so 11.2 uses 11.4 packages (the oldest available).
              - *libcufile_114
              - *libcufile_dev114
  depends_on_cupy:
    common:
      - output_types: conda
        packages:
          - cupy>=12.0.0
    specific:
      - output_types: [requirements, pyproject]
        matrices:
          - matrix: {cuda: "12.*"}
            packages:
              - cupy-cuda12x>=12.0.0
          - matrix: {cuda: "11.*"}
            packages: &cupy_packages_cu11
              - cupy-cuda11x>=12.0.0
          - {matrix: null, packages: *cupy_packages_cu11}
  depends_on_nvcomp:
    common:
      - output_types: conda
        packages:
          - nvcomp==4.2.0.11
    specific:
      - output_types: [requirements, pyproject]
        matrices:
          - matrix:
              cuda: "12.*"
              use_cuda_wheels: "true"
            packages:
              - nvidia-nvcomp-cu12==4.2.0.11
          - matrix:
              cuda: "11.*"
              use_cuda_wheels: "true"
            packages:
              - nvidia-nvcomp-cu11==4.2.0.11
          # if use_cuda_wheels=false is provided, do not add dependencies on any CUDA wheels
          # (e.g. for DLFW and pip devcontainers)
          - matrix:
              use_cuda_wheels: "false"
            packages:
          # if no matching matrix selectors passed, list the unsuffixed packages
          # (just as a source of documentation, as this populates pyproject.toml in source control)
          - matrix:
            packages:
              - nvidia-nvcomp==4.2.0.11
  depends_on_libkvikio:
    common:
      - output_types: conda
        packages:
          - &libkvikio_unsuffixed libkvikio==25.4.*,>=0.0.0a0
      - output_types: requirements
        packages:
          # pip recognizes the index as a global option for the requirements.txt file
          # This index is needed for libkvikio-cu{11,12}.
          - --extra-index-url=https://pypi.nvidia.com
          - --extra-index-url=https://pypi.anaconda.org/rapidsai-wheels-nightly/simple
    specific:
      - output_types: [requirements, pyproject]
        matrices:
          - matrix:
              cuda: "12.*"
              cuda_suffixed: "true"
            packages:
              - libkvikio-cu12==25.4.*,>=0.0.0a0
          - matrix:
              cuda: "11.*"
              cuda_suffixed: "true"
            packages:
              - libkvikio-cu11==25.4.*,>=0.0.0a0
          - {matrix: null, packages: [*libkvikio_unsuffixed]}
  docs:
    common:
      - output_types: [conda, requirements]
        packages:
          - numpydoc
          - sphinx
          - sphinx-click
          - sphinx_rtd_theme
      - output_types: conda
        packages:
          - doxygen=1.9.1 # pre-commit hook needs a specific version.
  py_version:
    specific:
      - output_types: conda
        matrices:
          - matrix:
              py: "3.10"
            packages:
              - python=3.10
          - matrix:
              py: "3.11"
            packages:
              - python=3.11
          - matrix:
              py: "3.12"
            packages:
              - python=3.12
          - matrix:
            packages:
              - python>=3.10,<3.13
  rapids_build_skbuild:
    common:
      - output_types: [conda, requirements, pyproject]
        packages:
          - rapids-build-backend>=0.3.0,<0.4.0.dev0
      - output_types: conda
        packages:
          - scikit-build-core>=0.10.0
      - output_types: [requirements, pyproject]
        packages:
          - scikit-build-core[pyproject]>=0.10.0
  run:
    common:
      - output_types: [conda, requirements, pyproject]
        packages:
          - numpy>=1.23,<3.0a0
          - zarr>=2.0.0
          # See https://github.com/zarr-developers/numcodecs/pull/475
          - numcodecs !=0.12.0
          - packaging
  test_libkvikio:
    common:
      - output_types: conda
        packages:
          - libkvikio==25.4.*,>=0.0.0a0
          - libkvikio-tests==25.4.*,>=0.0.0a0
  test_kvikio:
    common:
      - output_types: conda
        packages:
          - libkvikio==25.4.*,>=0.0.0a0
          - kvikio==25.4.*,>=0.0.0a0
  test_cpp:
    common:
      - output_types: conda
        packages:
          - *cmake_ver
  test_python:
    common:
      - output_types: [conda, requirements, pyproject]
        packages:
          - rapids-dask-dependency==25.4.*,>=0.0.0a0
          - pytest
          - pytest-cov
<<<<<<< HEAD
          - pytest-asyncio
=======
          - pytest-timeout
>>>>>>> 1278827b
          - rangehttpserver
          - boto3>=1.21.21
      - output_types: [requirements, pyproject]
        packages:
          - moto[server]>=4.0.8
      - output_types: conda
        packages:
          - moto>=4.0.8
    specific:
      - output_types: [conda, requirements, pyproject]
        matrices:
          - matrix:
              cuda: "12.*"
            packages:
              - cuda-python>=12.6.2,<13.0a0
          - matrix: # All CUDA 11 versions
            packages:
              - cuda-python>=11.8.5,<12.0a0
  test_java:
    common:
      - output_types: conda
        packages:
          - make
          - maven
          - openjdk=11.*<|MERGE_RESOLUTION|>--- conflicted
+++ resolved
@@ -420,12 +420,9 @@
         packages:
           - rapids-dask-dependency==25.4.*,>=0.0.0a0
           - pytest
+          - pytest-asyncio
           - pytest-cov
-<<<<<<< HEAD
-          - pytest-asyncio
-=======
           - pytest-timeout
->>>>>>> 1278827b
           - rangehttpserver
           - boto3>=1.21.21
       - output_types: [requirements, pyproject]
