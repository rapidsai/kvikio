--- conflicted
+++ resolved
@@ -3,13 +3,8 @@
   all:
     output: conda
     matrix:
-<<<<<<< HEAD
-      cuda: ["11.8", "12.2"]
+      cuda: ["11.8", "12.5"]
       arch: [aarch64, x86_64]
-=======
-      cuda: ["11.8", "12.5"]
-      arch: [x86_64]
->>>>>>> ff94539f
     includes:
       - build-universal
       - build-cpp
