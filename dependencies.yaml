--- conflicted
+++ resolved
@@ -148,11 +148,7 @@
     common:
       - output_types: conda
         packages: &libkvikio_packages
-<<<<<<< HEAD
-          - libkvikio==24.10.*
-=======
           - libkvikio==24.12.*,>=0.0.0a0
->>>>>>> e2ff9195
     specific:
       - output_types: [requirements, pyproject]
         matrices:
@@ -160,20 +156,12 @@
               cuda: "12.*"
               cuda_suffixed: "true"
             packages:
-<<<<<<< HEAD
-              - libkvikio-cu12==24.10.*
-=======
               - libkvikio-cu12==24.12.*,>=0.0.0a0
->>>>>>> e2ff9195
           - matrix:
               cuda: "11.*"
               cuda_suffixed: "true"
             packages:
-<<<<<<< HEAD
-              - libkvikio-cu11==24.10.*
-=======
               - libkvikio-cu11==24.12.*,>=0.0.0a0
->>>>>>> e2ff9195
           - {matrix: null, packages: *libkvikio_packages}
   build-py-wrapper:
     common:
