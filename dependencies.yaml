--- conflicted
+++ resolved
@@ -340,7 +340,6 @@
               - cuda-python>=12.0,<13.0a0
           - matrix: # All CUDA 11 versions
             packages:
-<<<<<<< HEAD
               - cuda-python>=11.7.1,<12.0a0
   test_python_legate:
     common:
@@ -353,7 +352,4 @@
       - output_types: conda
         packages:
           - maven
-          - openjdk=8.*
-=======
-              - cuda-python>=11.7.1,<12.0a0
->>>>>>> 9643fab8
+          - openjdk=8.*