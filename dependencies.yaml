# Dependency list for https://github.com/rapidsai/dependency-file-generator
files:
  all:
    output: conda
    matrix:
      cuda: ["12.9"]
      arch: [aarch64, x86_64]
    includes:
      - build-universal
      - build-cpp
      - build-py-wrapper
      - checks
      - cuda
      - cuda_version
      - depends_on_cupy
      - depends_on_libnvcomp
      - docs
      - py_version
      - rapids_build_skbuild
      - run
      - test_cpp
      - test_python
  test_cpp:
    output: none
    includes:
      - cuda_version
      - test_libkvikio
      - test_cpp
  test_python:
    output: none
    includes:
      - cuda_version
      - py_version
      - test_kvikio
      - test_python
  checks:
    output: none
    includes:
      - checks
      - py_version
  docs:
    output: none
    includes:
      - cuda_version
      - docs
      - py_version
      - test_kvikio
  py_build_kvikio:
    output: pyproject
    pyproject_dir: python/kvikio
    extras:
      table: build-system
    includes:
      - rapids_build_skbuild
  py_build_libkvikio:
    output: pyproject
    pyproject_dir: python/libkvikio
    extras:
      table: build-system
    includes:
      - rapids_build_skbuild
  py_run_kvikio:
    output: pyproject
    pyproject_dir: python/kvikio
    extras:
      table: project
    includes:
      - depends_on_cupy
      # TODO: restore runtime dependency when we no longer vendor nvcomp
      # (when nvcomp ships C++ wheels)
      # https://github.com/rapidsai/build-planning/issues/171
      # - depends_on_libnvcomp
      - depends_on_libkvikio
      - run
  py_rapids_build_libkvikio:
    output: pyproject
    pyproject_dir: python/libkvikio
    extras:
      table: tool.rapids-build-backend
      key: requires
    includes:
      - build-universal
  py_rapids_build_kvikio:
    output: pyproject
    pyproject_dir: python/kvikio
    extras:
      table: tool.rapids-build-backend
      key: requires
    includes:
      - build-universal
      - build-cpp
      - build-py-wrapper
      - build-use-libkvikio-wheel
  py_optional_test:
    output: pyproject
    pyproject_dir: python/kvikio
    extras:
      table: project.optional-dependencies
      key: test
    includes:
      - test_python
  test_java:
    output: none
    includes:
      - build-universal
      - build-cpp
      - cuda_version
      - cuda
      - test_java
      - depends_on_libkvikio
channels:
  - rapidsai
  - rapidsai-nightly
  - conda-forge
dependencies:
  build-universal:
    common:
      - output_types: [conda, requirements, pyproject]
        packages:
          - &cmake_ver cmake>=3.30.4
          - ninja
  build-cpp:
    common:
      - output_types: conda
        packages:
          - c-compiler
          - cxx-compiler
          - libcurl>=8.5.0,<9.0a0
    specific:
      - output_types: conda
        matrices:
          - matrix:
              arch: x86_64
              cuda: "12.*"
            packages:
              - gcc_linux-64=13.*
              - sysroot_linux-64=2.28
          - matrix:
              arch: aarch64
              cuda: "12.*"
            packages:
              - gcc_linux-aarch64=13.*
              - sysroot_linux-aarch64=2.28
      - output_types: conda
        matrices:
          - matrix:
              cuda: "12.*"
            packages:
              - cuda-nvcc
  build-use-libkvikio-wheel:
    common:
      - output_types: conda
        packages: &libkvikio_packages
<<<<<<< HEAD
          - libkvikio==25.6.*
=======
          - libkvikio==25.8.*,>=0.0.0a0
>>>>>>> a2bbfeb0
    specific:
      - output_types: [requirements, pyproject]
        matrices:
          - matrix:
              cuda: "12.*"
              cuda_suffixed: "true"
            packages:
<<<<<<< HEAD
              - libkvikio-cu12==25.6.*
          - matrix:
              cuda: "11.*"
              cuda_suffixed: "true"
            packages:
              - libkvikio-cu11==25.6.*
=======
              - libkvikio-cu12==25.8.*,>=0.0.0a0
>>>>>>> a2bbfeb0
          - {matrix: null, packages: *libkvikio_packages}
  build-py-wrapper:
    common:
      - output_types: [conda, requirements, pyproject]
        packages:
          - cython>=3.0.0
  checks:
    common:
      - output_types: [conda, requirements]
        packages:
          - pre-commit
  cuda_version:
    specific:
      - output_types: conda
        matrices:
          - matrix:
              cuda: "12.0"
            packages:
              - cuda-version=12.0
          - matrix:
              cuda: "12.2"
            packages:
              - cuda-version=12.2
          - matrix:
              cuda: "12.5"
            packages:
              - cuda-version=12.5
          - matrix:
              cuda: "12.8"
            packages:
              - cuda-version=12.8
          - matrix:
              cuda: "12.9"
            packages:
              - cuda-version=12.9
  cuda:
    specific:
      - output_types: conda
        matrices:
          - matrix:
              cuda: "12.*"
            packages:
      - output_types: conda
        matrices:
          - matrix:
              cuda: "12.*"
            packages:
              - libcufile-dev
              - libnuma
  depends_on_cupy:
    common:
      - output_types: conda
        packages:
          - cupy>=12.0.0
    specific:
      - output_types: [requirements, pyproject]
        matrices:
          - matrix: # All CUDA 12 versions
            packages:
              - cupy-cuda12x>=12.0.0
  depends_on_libnvcomp:
    common:
      - output_types: conda
        packages:
          - libnvcomp-dev==4.2.0.11
  depends_on_libkvikio:
    common:
      - output_types: conda
        packages:
<<<<<<< HEAD
          - &libkvikio_unsuffixed libkvikio==25.6.*
=======
          - &libkvikio_unsuffixed libkvikio==25.8.*,>=0.0.0a0
>>>>>>> a2bbfeb0
      - output_types: requirements
        packages:
          # pip recognizes the index as a global option for the requirements.txt file
          # This index is needed for libkvikio-cu12.
          - --extra-index-url=https://pypi.nvidia.com
          - --extra-index-url=https://pypi.anaconda.org/rapidsai-wheels-nightly/simple
    specific:
      - output_types: [requirements, pyproject]
        matrices:
          - matrix:
              cuda: "12.*"
              cuda_suffixed: "true"
            packages:
<<<<<<< HEAD
              - libkvikio-cu12==25.6.*
          - matrix:
              cuda: "11.*"
              cuda_suffixed: "true"
            packages:
              - libkvikio-cu11==25.6.*
=======
              - libkvikio-cu12==25.8.*,>=0.0.0a0
>>>>>>> a2bbfeb0
          - {matrix: null, packages: [*libkvikio_unsuffixed]}
  docs:
    common:
      - output_types: [conda, requirements]
        packages:
          - numpydoc
          - sphinx
          - sphinx-click
          - sphinx_rtd_theme
      - output_types: conda
        packages:
          - doxygen=1.9.1 # pre-commit hook needs a specific version.
  py_version:
    specific:
      - output_types: conda
        matrices:
          - matrix:
              py: "3.10"
            packages:
              - python=3.10
          - matrix:
              py: "3.11"
            packages:
              - python=3.11
          - matrix:
              py: "3.12"
            packages:
              - python=3.12
          - matrix:
              py: "3.13"
            packages:
              - python=3.13
          - matrix:
            packages:
              - python>=3.10,<3.14
  rapids_build_skbuild:
    common:
      - output_types: [conda, requirements, pyproject]
        packages:
          - rapids-build-backend>=0.3.0,<0.4.0.dev0
      - output_types: conda
        packages:
          - scikit-build-core>=0.10.0
      - output_types: [requirements, pyproject]
        packages:
          - scikit-build-core[pyproject]>=0.10.0
  run:
    common:
      - output_types: [conda, requirements, pyproject]
        packages:
          - numpy>=1.23,<3.0a0
          - zarr>=2.0.0,<4.0.0
          # See https://github.com/zarr-developers/numcodecs/pull/475
          - numcodecs !=0.12.0
          - packaging
  test_libkvikio:
    common:
      - output_types: conda
        packages:
<<<<<<< HEAD
          - libkvikio==25.6.*
          - libkvikio-tests==25.6.*,>=0.0.0a0
=======
          - libkvikio==25.8.*,>=0.0.0a0
          - libkvikio-tests==25.8.*,>=0.0.0a0
>>>>>>> a2bbfeb0
  test_kvikio:
    common:
      - output_types: conda
        packages:
<<<<<<< HEAD
          - libkvikio==25.6.*
          - kvikio==25.6.*
=======
          - libkvikio==25.8.*,>=0.0.0a0
          - kvikio==25.8.*,>=0.0.0a0
>>>>>>> a2bbfeb0
  test_cpp:
    common:
      - output_types: conda
        packages:
          - *cmake_ver
  test_python:
    common:
      - output_types: [conda, requirements, pyproject]
        packages:
<<<<<<< HEAD
          - rapids-dask-dependency==25.6.*
=======
          - rapids-dask-dependency==25.8.*,>=0.0.0a0
>>>>>>> a2bbfeb0
          - pytest
          - pytest-asyncio
          - pytest-cov
          - pytest-timeout
          - rangehttpserver
          - boto3>=1.21.21
      - output_types: [requirements, pyproject]
        packages:
          - moto[server]>=4.0.8
      - output_types: conda
        packages:
          - moto>=4.0.8
    specific:
      - output_types: [conda, requirements, pyproject]
        matrices:
          - matrix: # All CUDA 12 versions
            packages:
              - cuda-python>=12.6.2,<13.0a0
  test_java:
    common:
      - output_types: conda
        packages:
          - make
          - maven
          - openjdk=11.*<|MERGE_RESOLUTION|>--- conflicted
+++ resolved
@@ -151,11 +151,7 @@
     common:
       - output_types: conda
         packages: &libkvikio_packages
-<<<<<<< HEAD
-          - libkvikio==25.6.*
-=======
           - libkvikio==25.8.*,>=0.0.0a0
->>>>>>> a2bbfeb0
     specific:
       - output_types: [requirements, pyproject]
         matrices:
@@ -163,16 +159,7 @@
               cuda: "12.*"
               cuda_suffixed: "true"
             packages:
-<<<<<<< HEAD
-              - libkvikio-cu12==25.6.*
-          - matrix:
-              cuda: "11.*"
-              cuda_suffixed: "true"
-            packages:
-              - libkvikio-cu11==25.6.*
-=======
               - libkvikio-cu12==25.8.*,>=0.0.0a0
->>>>>>> a2bbfeb0
           - {matrix: null, packages: *libkvikio_packages}
   build-py-wrapper:
     common:
@@ -242,11 +229,7 @@
     common:
       - output_types: conda
         packages:
-<<<<<<< HEAD
-          - &libkvikio_unsuffixed libkvikio==25.6.*
-=======
           - &libkvikio_unsuffixed libkvikio==25.8.*,>=0.0.0a0
->>>>>>> a2bbfeb0
       - output_types: requirements
         packages:
           # pip recognizes the index as a global option for the requirements.txt file
@@ -260,16 +243,7 @@
               cuda: "12.*"
               cuda_suffixed: "true"
             packages:
-<<<<<<< HEAD
-              - libkvikio-cu12==25.6.*
-          - matrix:
-              cuda: "11.*"
-              cuda_suffixed: "true"
-            packages:
-              - libkvikio-cu11==25.6.*
-=======
               - libkvikio-cu12==25.8.*,>=0.0.0a0
->>>>>>> a2bbfeb0
           - {matrix: null, packages: [*libkvikio_unsuffixed]}
   docs:
     common:
@@ -329,24 +303,14 @@
     common:
       - output_types: conda
         packages:
-<<<<<<< HEAD
-          - libkvikio==25.6.*
-          - libkvikio-tests==25.6.*,>=0.0.0a0
-=======
           - libkvikio==25.8.*,>=0.0.0a0
           - libkvikio-tests==25.8.*,>=0.0.0a0
->>>>>>> a2bbfeb0
   test_kvikio:
     common:
       - output_types: conda
         packages:
-<<<<<<< HEAD
-          - libkvikio==25.6.*
-          - kvikio==25.6.*
-=======
           - libkvikio==25.8.*,>=0.0.0a0
           - kvikio==25.8.*,>=0.0.0a0
->>>>>>> a2bbfeb0
   test_cpp:
     common:
       - output_types: conda
@@ -356,11 +320,7 @@
     common:
       - output_types: [conda, requirements, pyproject]
         packages:
-<<<<<<< HEAD
-          - rapids-dask-dependency==25.6.*
-=======
           - rapids-dask-dependency==25.8.*,>=0.0.0a0
->>>>>>> a2bbfeb0
           - pytest
           - pytest-asyncio
           - pytest-cov
