# Dependency list for https://github.com/rapidsai/dependency-file-generator
files:
  all:
    output: conda
    matrix:
      cuda: ["12.9", "13.0"]
      arch: [aarch64, x86_64]
    includes:
      - build-universal
      - build-cpp
      - build-py-wrapper
      - checks
      - cuda
      - cuda_version
      - depends_on_cupy
      - docs
      - py_version
      - rapids_build_skbuild
      - run
      - test_cpp
      - test_python
  test_cpp:
    output: none
    includes:
      - cuda_version
      - test_libkvikio
      - test_cpp
  test_python:
    output: none
    includes:
      - cuda_version
      - py_version
      - test_kvikio
      - test_python
  checks:
    output: none
    includes:
      - checks
      - py_version
  docs:
    output: none
    includes:
      - cuda_version
      - docs
      - py_version
      - test_kvikio
  py_build_kvikio:
    output: pyproject
    pyproject_dir: python/kvikio
    extras:
      table: build-system
    includes:
      - rapids_build_skbuild
  py_build_libkvikio:
    output: pyproject
    pyproject_dir: python/libkvikio
    extras:
      table: build-system
    includes:
      - rapids_build_skbuild
  py_run_kvikio:
    output: pyproject
    pyproject_dir: python/kvikio
    extras:
      table: project
    includes:
      - depends_on_cupy
      - depends_on_libkvikio
      - run
  py_rapids_build_libkvikio:
    output: pyproject
    pyproject_dir: python/libkvikio
    extras:
      table: tool.rapids-build-backend
      key: requires
    includes:
      - build-universal
  py_rapids_build_kvikio:
    output: pyproject
    pyproject_dir: python/kvikio
    extras:
      table: tool.rapids-build-backend
      key: requires
    includes:
      - build-universal
      - build-cpp
      - build-py-wrapper
      - build-use-libkvikio-wheel
  py_optional_test:
    output: pyproject
    pyproject_dir: python/kvikio
    extras:
      table: project.optional-dependencies
      key: test
    includes:
      - test_python
  test_java:
    output: none
    includes:
      - build-universal
      - build-cpp
      - cuda_version
      - cuda
      - test_java
      - depends_on_libkvikio
channels:
  - rapidsai
  - rapidsai-nightly
  - conda-forge
dependencies:
  build-universal:
    common:
      - output_types: [conda, requirements, pyproject]
        packages:
          - &cmake_ver cmake>=3.30.4
          - ninja
  build-cpp:
    common:
      - output_types: conda
        packages:
          - c-compiler
          - cuda-nvcc
          - cxx-compiler
          - libcurl>=8.5.0,<9.0a0
    specific:
      - output_types: conda
        matrices:
          - matrix:
              arch: x86_64
            packages:
              - gcc_linux-64=14.*
              - sysroot_linux-64=2.28
          - matrix:
              arch: aarch64
            packages:
              - gcc_linux-aarch64=14.*
              - sysroot_linux-aarch64=2.28
  build-use-libkvikio-wheel:
    common:
      - output_types: conda
        packages: &libkvikio_packages
          - libkvikio==25.10.*,>=0.0.0a0
    specific:
      - output_types: [requirements, pyproject]
        matrices:
          - matrix:
              cuda: "12.*"
              cuda_suffixed: "true"
            packages:
              - libkvikio-cu12==25.10.*,>=0.0.0a0
          - matrix:
              cuda: "13.*"
              cuda_suffixed: "true"
            packages:
              - libkvikio-cu13==25.10.*,>=0.0.0a0
          - {matrix: null, packages: *libkvikio_packages}
  build-py-wrapper:
    common:
      - output_types: [conda, requirements, pyproject]
        packages:
          - cython>=3.0.0
  checks:
    common:
      - output_types: [conda, requirements]
        packages:
          - pre-commit
  cuda_version:
    specific:
      - output_types: conda
        matrices:
          - matrix:
              cuda: "12.0"
            packages:
              - cuda-version=12.0
          - matrix:
              cuda: "12.2"
            packages:
              - cuda-version=12.2
          - matrix:
              cuda: "12.5"
            packages:
              - cuda-version=12.5
          - matrix:
              cuda: "12.8"
            packages:
              - cuda-version=12.8
          - matrix:
              cuda: "12.9"
            packages:
              - cuda-version=12.9
          - matrix:
              cuda: "13.0"
            packages:
              - cuda-version=13.0
  cuda:
    common:
      - output_types: conda
        packages:
          - libcufile-dev
          - libnuma
  depends_on_cupy:
    common:
      - output_types: conda
        packages:
          - &cupy_unsuffixed cupy>=12.0.0
    specific:
      - output_types: [requirements, pyproject]
        matrices:
          - matrix:
              cuda: "12.*"
            packages:
              - cupy-cuda12x>=12.0.0
<<<<<<< HEAD
          - matrix:
              cuda: "13.*"
            packages:
              - &cupy_cu13 cupy-cuda13x>=12.0.0
          - matrix:
            packages:
              - *cupy_cu13
  depends_on_libnvcomp:
    common:
      - output_types: conda
        packages:
          - libnvcomp-dev==4.2.0.11
=======
>>>>>>> 927b5e36
  depends_on_libkvikio:
    common:
      - output_types: conda
        packages:
          - &libkvikio_unsuffixed libkvikio==25.10.*,>=0.0.0a0
      - output_types: requirements
        packages:
          # pip recognizes the index as a global option for the requirements.txt file
          # This index is needed for libkvikio-cu{12,13}.
          - --extra-index-url=https://pypi.nvidia.com
          - --extra-index-url=https://pypi.anaconda.org/rapidsai-wheels-nightly/simple
    specific:
      - output_types: [requirements, pyproject]
        matrices:
          - matrix:
              cuda: "12.*"
              cuda_suffixed: "true"
            packages:
              - libkvikio-cu12==25.10.*,>=0.0.0a0
          - matrix:
              cuda: "13.*"
              cuda_suffixed: "true"
            packages:
              - libkvikio-cu13==25.10.*,>=0.0.0a0
          - {matrix: null, packages: [*libkvikio_unsuffixed]}
  docs:
    common:
      - output_types: [conda, requirements]
        packages:
          - numpydoc
          - sphinx
          - sphinx-click
          - sphinx_rtd_theme
      - output_types: conda
        packages:
          - doxygen=1.9.1 # pre-commit hook needs a specific version.
  py_version:
    specific:
      - output_types: conda
        matrices:
          - matrix:
              py: "3.10"
            packages:
              - python=3.10
          - matrix:
              py: "3.11"
            packages:
              - python=3.11
          - matrix:
              py: "3.12"
            packages:
              - python=3.12
          - matrix:
              py: "3.13"
            packages:
              - python=3.13
          - matrix:
            packages:
              - python>=3.10,<3.14
  rapids_build_skbuild:
    common:
      - output_types: [conda, requirements, pyproject]
        packages:
          - rapids-build-backend>=0.4.0,<0.5.0.dev0
      - output_types: conda
        packages:
          - scikit-build-core>=0.10.0
      - output_types: [requirements, pyproject]
        packages:
          - scikit-build-core[pyproject]>=0.10.0
  run:
    common:
      - output_types: [conda, requirements, pyproject]
        packages:
          - numpy>=1.23,<3.0a0
          - zarr>=2.0.0,<4.0.0
          # See https://github.com/zarr-developers/numcodecs/pull/475
          - numcodecs !=0.12.0
          - packaging
  test_libkvikio:
    common:
      - output_types: conda
        packages:
          - libkvikio==25.10.*,>=0.0.0a0
          - libkvikio-tests==25.10.*,>=0.0.0a0
  test_kvikio:
    common:
      - output_types: conda
        packages:
          - libkvikio==25.10.*,>=0.0.0a0
          - kvikio==25.10.*,>=0.0.0a0
  test_cpp:
    common:
      - output_types: conda
        packages:
          - *cmake_ver
  test_python:
    common:
      - output_types: [conda, requirements, pyproject]
        packages:
          - rapids-dask-dependency==25.10.*,>=0.0.0a0
          - pytest
          - pytest-asyncio
          - pytest-cov
          - pytest-timeout
          - rangehttpserver
          - boto3>=1.21.21
      - output_types: [requirements, pyproject]
        packages:
          - moto[server]>=4.0.8
      - output_types: conda
        packages:
          - moto>=4.0.8
    specific:
      - output_types: [conda, requirements, pyproject]
        matrices:
          - matrix:
              cuda: "12.*"
            packages:
              - cuda-python>=12.6.2,<13.0a0
          - matrix:
              cuda: "13.*"
            packages:
              - &cuda_python_cu13 cuda-python>=13.0.0,<14.0a0
          - matrix:
            packages:
              - *cuda_python_cu13
  test_java:
    common:
      - output_types: conda
        packages:
          - make
          - maven
          - openjdk=11.*<|MERGE_RESOLUTION|>--- conflicted
+++ resolved
@@ -210,7 +210,6 @@
               cuda: "12.*"
             packages:
               - cupy-cuda12x>=12.0.0
-<<<<<<< HEAD
           - matrix:
               cuda: "13.*"
             packages:
@@ -218,13 +217,6 @@
           - matrix:
             packages:
               - *cupy_cu13
-  depends_on_libnvcomp:
-    common:
-      - output_types: conda
-        packages:
-          - libnvcomp-dev==4.2.0.11
-=======
->>>>>>> 927b5e36
   depends_on_libkvikio:
     common:
       - output_types: conda
