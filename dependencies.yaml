# Dependency list for https://github.com/rapidsai/dependency-file-generator
files:
  all:
    output: conda
    matrix:
      cuda: ["12.9", "13.0"]
      arch: [aarch64, x86_64]
    includes:
      - build-universal
      - build-cpp
      - build-py-wrapper
      - checks
      - cuda
      - cuda_version
      - depends_on_cupy
      - docs
      - py_version
      - rapids_build_skbuild
      - run
      - test_cpp
      - test_python
  test_cpp:
    output: none
    includes:
      - cuda_version
      - test_libkvikio
      - test_cpp
  test_python:
    output: none
    includes:
      - cuda_version
      - py_version
      - test_kvikio
      - test_python
  checks:
    output: none
    includes:
      - checks
      - py_version
  docs:
    output: none
    includes:
      - cuda_version
      - docs
      - py_version
      - test_kvikio
  py_build_kvikio:
    output: pyproject
    pyproject_dir: python/kvikio
    extras:
      table: build-system
    includes:
      - rapids_build_skbuild
  py_build_libkvikio:
    output: pyproject
    pyproject_dir: python/libkvikio
    extras:
      table: build-system
    includes:
      - rapids_build_skbuild
  py_run_kvikio:
    output: pyproject
    pyproject_dir: python/kvikio
    extras:
      table: project
    includes:
      - depends_on_cupy
      - depends_on_libkvikio
      - run
  py_rapids_build_libkvikio:
    output: pyproject
    pyproject_dir: python/libkvikio
    extras:
      table: tool.rapids-build-backend
      key: requires
    includes:
      - build-universal
  py_rapids_build_kvikio:
    output: pyproject
    pyproject_dir: python/kvikio
    extras:
      table: tool.rapids-build-backend
      key: requires
    includes:
      - build-universal
      - build-cpp
      - build-py-wrapper
      - build-use-libkvikio-wheel
  py_optional_zarr:
    output: pyproject
    pyproject_dir: python/kvikio
    extras:
      table: project.optional-dependencies
      key: zarr
    includes:
      - zarr
  py_optional_test:
    output: pyproject
    pyproject_dir: python/kvikio
    extras:
      table: project.optional-dependencies
      key: test
    includes:
      - test_python
      - zarr
  test_java:
    output: none
    includes:
      - build-universal
      - build-cpp
      - cuda_version
      - cuda
      - test_java
      - depends_on_libkvikio
channels:
  - rapidsai
  - rapidsai-nightly
  - conda-forge
dependencies:
  build-universal:
    common:
      - output_types: [conda, requirements, pyproject]
        packages:
          - &cmake_ver cmake>=3.30.4
          - ninja
  build-cpp:
    common:
      - output_types: conda
        packages:
          - c-compiler
          - cuda-nvcc
          - cxx-compiler
          - libcurl>=8.5.0,<9.0a0
    specific:
      - output_types: conda
        matrices:
          - matrix:
              arch: x86_64
            packages:
              - gcc_linux-64=14.*
              - sysroot_linux-64=2.28
          - matrix:
              arch: aarch64
            packages:
              - gcc_linux-aarch64=14.*
              - sysroot_linux-aarch64=2.28
  build-use-libkvikio-wheel:
    common:
      - output_types: conda
        packages: &libkvikio_packages
<<<<<<< HEAD
          - libkvikio==25.8.*
=======
          - libkvikio==25.10.*,>=0.0.0a0
>>>>>>> 1b70488a
    specific:
      - output_types: [requirements, pyproject]
        matrices:
          - matrix:
              cuda: "12.*"
              cuda_suffixed: "true"
            packages:
<<<<<<< HEAD
              - libkvikio-cu12==25.8.*
=======
              - libkvikio-cu12==25.10.*,>=0.0.0a0
          - matrix:
              cuda: "13.*"
              cuda_suffixed: "true"
            packages:
              - libkvikio-cu13==25.10.*,>=0.0.0a0
>>>>>>> 1b70488a
          - {matrix: null, packages: *libkvikio_packages}
  build-py-wrapper:
    common:
      - output_types: [conda, requirements, pyproject]
        packages:
          - cython>=3.0.0
  checks:
    common:
      - output_types: [conda, requirements]
        packages:
          - pre-commit
  cuda_version:
    specific:
      - output_types: conda
        matrices:
          - matrix:
              cuda: "12.0"
            packages:
              - cuda-version=12.0
          - matrix:
              cuda: "12.2"
            packages:
              - cuda-version=12.2
          - matrix:
              cuda: "12.5"
            packages:
              - cuda-version=12.5
          - matrix:
              cuda: "12.8"
            packages:
              - cuda-version=12.8
          - matrix:
              cuda: "12.9"
            packages:
              - cuda-version=12.9
          - matrix:
              cuda: "13.0"
            packages:
              - cuda-version=13.0
  cuda:
    common:
      - output_types: conda
        packages:
          - libcufile-dev
          - libnuma
  depends_on_cupy:
    common:
      - output_types: conda
        packages:
          - &cupy_unsuffixed cupy>=13.6.0
    specific:
      - output_types: [requirements, pyproject]
        matrices:
          - matrix:
              cuda: "12.*"
            packages:
              - cupy-cuda12x>=13.6.0
          - matrix:
              cuda: "13.*"
            packages:
              - &cupy_cu13 cupy-cuda13x>=13.6.0
          - matrix:
            packages:
              - *cupy_cu13
  depends_on_libkvikio:
    common:
      - output_types: conda
        packages:
<<<<<<< HEAD
          - &libkvikio_unsuffixed libkvikio==25.8.*
=======
          - &libkvikio_unsuffixed libkvikio==25.10.*,>=0.0.0a0
>>>>>>> 1b70488a
      - output_types: requirements
        packages:
          # pip recognizes the index as a global option for the requirements.txt file
          # This index is needed for libkvikio-cu{12,13}.
          - --extra-index-url=https://pypi.nvidia.com
          - --extra-index-url=https://pypi.anaconda.org/rapidsai-wheels-nightly/simple
    specific:
      - output_types: [requirements, pyproject]
        matrices:
          - matrix:
              cuda: "12.*"
              cuda_suffixed: "true"
            packages:
<<<<<<< HEAD
              - libkvikio-cu12==25.8.*
=======
              - libkvikio-cu12==25.10.*,>=0.0.0a0
          - matrix:
              cuda: "13.*"
              cuda_suffixed: "true"
            packages:
              - libkvikio-cu13==25.10.*,>=0.0.0a0
>>>>>>> 1b70488a
          - {matrix: null, packages: [*libkvikio_unsuffixed]}
  docs:
    common:
      - output_types: [conda, requirements]
        packages:
          - numpydoc
          - zarr>=3.0.0,<4.0.0
          - sphinx
          - sphinx-click
          - sphinx_rtd_theme
      - output_types: conda
        packages:
          - doxygen=1.9.1 # pre-commit hook needs a specific version.
  py_version:
    specific:
      - output_types: conda
        matrices:
          - matrix:
              py: "3.10"
            packages:
              - python=3.10
          - matrix:
              py: "3.11"
            packages:
              - python=3.11
          - matrix:
              py: "3.12"
            packages:
              - python=3.12
          - matrix:
              py: "3.13"
            packages:
              - python=3.13
          - matrix:
            packages:
              - python>=3.10,<3.14
  rapids_build_skbuild:
    common:
      - output_types: [conda, requirements, pyproject]
        packages:
          - rapids-build-backend>=0.4.0,<0.5.0.dev0
      - output_types: conda
        packages:
          - scikit-build-core>=0.10.0
      - output_types: [requirements, pyproject]
        packages:
          - scikit-build-core[pyproject]>=0.10.0
  run:
    common:
      - output_types: [conda, requirements, pyproject]
        packages:
          - numpy>=1.23,<3.0a0
          - packaging
  zarr:
    common:
      - output_types: [requirements, pyproject]
        packages:
          - "zarr>=3.0.0,<4.0.0; python_version >= '3.11'"
  test_libkvikio:
    common:
      - output_types: conda
        packages:
<<<<<<< HEAD
          - libkvikio==25.8.*
          - libkvikio-tests==25.8.*,>=0.0.0a0
=======
          - libkvikio==25.10.*,>=0.0.0a0
          - libkvikio-tests==25.10.*,>=0.0.0a0
>>>>>>> 1b70488a
  test_kvikio:
    common:
      - output_types: conda
        packages:
<<<<<<< HEAD
          - libkvikio==25.8.*
          - kvikio==25.8.*
=======
          - libkvikio==25.10.*,>=0.0.0a0
          - kvikio==25.10.*,>=0.0.0a0
>>>>>>> 1b70488a
  test_cpp:
    common:
      - output_types: conda
        packages:
          - *cmake_ver
  test_python:
    common:
      - output_types: [conda, requirements, pyproject]
        packages:
<<<<<<< HEAD
          - rapids-dask-dependency==25.8.*
=======
          - rapids-dask-dependency==25.10.*,>=0.0.0a0
>>>>>>> 1b70488a
          - pytest
          - pytest-asyncio
          - pytest-cov
          - pytest-timeout
          - rangehttpserver
          - boto3>=1.21.21
      - output_types: [requirements, pyproject]
        packages:
          - moto[server]>=4.0.8
      - output_types: conda
        packages:
          - moto>=4.0.8
    specific:
      - output_types: [conda]
        matrices:
          # zarr 3 is not supported on Python 3.10
          - matrix:
              py: "3.1[123]"
            packages:
              - zarr>=3.0.0,<4.0.0
          - matrix:
            packages:
      - output_types: [conda, requirements, pyproject]
        matrices:
          - matrix:
              cuda: "12.*"
            packages:
              - cuda-python>=12.9.2,<13.0a0
          - matrix:
              cuda: "13.*"
            packages:
              - &cuda_python_cu13 cuda-python>=13.0.1,<14.0a0
          - matrix:
            packages:
              - *cuda_python_cu13
  test_java:
    common:
      - output_types: conda
        packages:
          - make
          - maven
          - openjdk=11.*<|MERGE_RESOLUTION|>--- conflicted
+++ resolved
@@ -148,11 +148,7 @@
     common:
       - output_types: conda
         packages: &libkvikio_packages
-<<<<<<< HEAD
-          - libkvikio==25.8.*
-=======
           - libkvikio==25.10.*,>=0.0.0a0
->>>>>>> 1b70488a
     specific:
       - output_types: [requirements, pyproject]
         matrices:
@@ -160,16 +156,12 @@
               cuda: "12.*"
               cuda_suffixed: "true"
             packages:
-<<<<<<< HEAD
-              - libkvikio-cu12==25.8.*
-=======
               - libkvikio-cu12==25.10.*,>=0.0.0a0
           - matrix:
               cuda: "13.*"
               cuda_suffixed: "true"
             packages:
               - libkvikio-cu13==25.10.*,>=0.0.0a0
->>>>>>> 1b70488a
           - {matrix: null, packages: *libkvikio_packages}
   build-py-wrapper:
     common:
@@ -238,11 +230,7 @@
     common:
       - output_types: conda
         packages:
-<<<<<<< HEAD
-          - &libkvikio_unsuffixed libkvikio==25.8.*
-=======
           - &libkvikio_unsuffixed libkvikio==25.10.*,>=0.0.0a0
->>>>>>> 1b70488a
       - output_types: requirements
         packages:
           # pip recognizes the index as a global option for the requirements.txt file
@@ -256,16 +244,12 @@
               cuda: "12.*"
               cuda_suffixed: "true"
             packages:
-<<<<<<< HEAD
-              - libkvikio-cu12==25.8.*
-=======
               - libkvikio-cu12==25.10.*,>=0.0.0a0
           - matrix:
               cuda: "13.*"
               cuda_suffixed: "true"
             packages:
               - libkvikio-cu13==25.10.*,>=0.0.0a0
->>>>>>> 1b70488a
           - {matrix: null, packages: [*libkvikio_unsuffixed]}
   docs:
     common:
@@ -328,24 +312,14 @@
     common:
       - output_types: conda
         packages:
-<<<<<<< HEAD
-          - libkvikio==25.8.*
-          - libkvikio-tests==25.8.*,>=0.0.0a0
-=======
           - libkvikio==25.10.*,>=0.0.0a0
           - libkvikio-tests==25.10.*,>=0.0.0a0
->>>>>>> 1b70488a
   test_kvikio:
     common:
       - output_types: conda
         packages:
-<<<<<<< HEAD
-          - libkvikio==25.8.*
-          - kvikio==25.8.*
-=======
           - libkvikio==25.10.*,>=0.0.0a0
           - kvikio==25.10.*,>=0.0.0a0
->>>>>>> 1b70488a
   test_cpp:
     common:
       - output_types: conda
@@ -355,11 +329,7 @@
     common:
       - output_types: [conda, requirements, pyproject]
         packages:
-<<<<<<< HEAD
-          - rapids-dask-dependency==25.8.*
-=======
           - rapids-dask-dependency==25.10.*,>=0.0.0a0
->>>>>>> 1b70488a
           - pytest
           - pytest-asyncio
           - pytest-cov
