--- conflicted
+++ resolved
@@ -58,22 +58,11 @@
       arch: "amd64"
       container_image: "rapidsai/ci-conda:latest"
       run_script: "ci/build_docs.sh"
-<<<<<<< HEAD
   devcontainer:
     secrets: inherit
-    uses: rapidsai/shared-action-workflows/.github/workflows/build-in-devcontainer.yaml@branch-23.10
+    uses: rapidsai/shared-workflows/.github/workflows/build-in-devcontainer.yaml@branch-24.02
     with:
       build_command: |
         sccache -z;
         build-all --verbose;
-        sccache -s;
-=======
-#  devcontainer:
-#    secrets: inherit
-#    uses: rapidsai/shared-workflows/.github/workflows/build-in-devcontainer.yaml@branch-24.02
-#    with:
-#      build_command: |
-#        sccache -z;
-#        build-all;
-#        sccache -s;
->>>>>>> e8bd79b3
+        sccache -s;