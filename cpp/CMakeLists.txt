--- conflicted
+++ resolved
@@ -84,14 +84,14 @@
 add_library(kvikio INTERFACE)
 add_library(kvikio::kvikio ALIAS kvikio)
 
-<<<<<<< HEAD
 # Enable CUDA in KvikIO
 if(CUDAToolkit_FOUND)
   target_link_libraries(kvikio INTERFACE CUDA::toolkit)
   target_compile_definitions(kvikio INTERFACE KVIKIO_CUDA_FOUND)
 else()
   message(WARNING "Building KvikIO without CUDA")
-=======
+endif()
+
 # Enable supported cuFile features in KvikIO
 #
 # While the code block below (in the value of final_code_string) sets this information when KvikIO
@@ -114,7 +114,6 @@
       kvikio INTERFACE $<BUILD_LOCAL_INTERFACE:KVIKIO_CUFILE_STREAM_API_FOUND>
     )
   endif()
->>>>>>> 4355c292
 endif()
 
 target_include_directories(
@@ -211,7 +210,6 @@
   FINAL_CODE_BLOCK final_code_string
 )
 
-# build export targets
 rapids_export(
   BUILD kvikio
   EXPORT_SET kvikio-exports
