/*
 * Copyright (c) 2022-2025, NVIDIA CORPORATION.
 *
 * Licensed under the Apache License, Version 2.0 (the "License");
 * you may not use this file except in compliance with the License.
 * You may obtain a copy of the License at
 *
 *     http://www.apache.org/licenses/LICENSE-2.0
 *
 * Unless required by applicable law or agreed to in writing, software
 * distributed under the License is distributed on an "AS IS" BASIS,
 * WITHOUT WARRANTIES OR CONDITIONS OF ANY KIND, either express or implied.
 * See the License for the specific language governing permissions and
 * limitations under the License.
 */

#pragma once

#include <cstddef>
#include <cstdlib>
#include <sstream>
#include <stdexcept>
#include <string>

#include <BS_thread_pool.hpp>

#include <kvikio/compat_mode.hpp>
#include <kvikio/shim/cufile.hpp>

/**
 * @brief KvikIO namespace.
 */
<<<<<<< HEAD
enum class CompatMode : uint8_t {
  OFF,  ///< Enforce cuFile I/O. GDS will be activated if the system requirements for cuFile are met
        ///< and cuFile is properly configured. However, if the system is not suited for cuFile, I/O
        ///< operations under the OFF option may error out, crash or hang.
  ON,   ///< Enforce POSIX I/O.
  AUTO,  ///< Try cuFile I/O first, and fall back to POSIX I/O if the system requirements for cuFile
         ///< are not met.
};

namespace detail {
/**
 * @brief Parse a string into a CompatMode enum.
 *
 * @param compat_mode_str Compatibility mode in string format(case-insensitive). Valid values
 * include:
 *   - `ON` (alias: `TRUE`, `YES`, `1`)
 *   - `OFF` (alias: `FALSE`, `NO`, `0`)
 *   - `AUTO`
 * @return A CompatMode enum.
 */
CompatMode parse_compat_mode_str(std::string_view compat_mode_str);

/**
 * @brief Parse a string of comma-separated string of HTTP status codes.
 *
 * @param env_var_name The environment variable holding the string.
 * Used to report errors.
 * @param status_codes The comma-separated string of HTTP status
 * codes. Each code should be a 3-digit integer.
 *
 * @return The vector with the parsed, integer HTTP status codes.
 */
std::vector<int> parse_http_status_codes(std::string_view env_var_name,
                                         std::string const& status_codes);

}  // namespace detail
=======
namespace kvikio {
>>>>>>> 096ac0ff

template <typename T>
T getenv_or(std::string_view env_var_name, T default_val)
{
  auto const* env_val = std::getenv(env_var_name.data());
  if (env_val == nullptr) { return default_val; }

  std::stringstream sstream(env_val);
  T converted_val;
  sstream >> converted_val;
  if (sstream.fail()) {
    throw std::invalid_argument("unknown config value " + std::string{env_var_name} + "=" +
                                std::string{env_val});
  }
  return converted_val;
}

template <>
bool getenv_or(std::string_view env_var_name, bool default_val);

template <>
CompatMode getenv_or(std::string_view env_var_name, CompatMode default_val);

template <>
std::vector<int> getenv_or(std::string_view env_var_name, std::vector<int> default_val);

/**
 * @brief Singleton class of default values used throughout KvikIO.
 *
 */
class defaults {
 private:
  BS::thread_pool _thread_pool{get_num_threads_from_env()};
  CompatMode _compat_mode;
  std::size_t _task_size;
  std::size_t _gds_threshold;
  std::size_t _bounce_buffer_size;
  std::size_t _http_max_attempts;
  std::vector<int> _http_status_codes;

  static unsigned int get_num_threads_from_env();

  defaults();

  KVIKIO_EXPORT static defaults* instance();

 public:
  /**
   * @brief Return whether the KvikIO library is running in compatibility mode or not
   *
   * Notice, this is not the same as the compatibility mode in cuFile. That is,
   * cuFile can run in compatibility mode while KvikIO is not.
   *
   * When KvikIO is running in compatibility mode, it doesn't load `libcufile.so`. Instead,
   * reads and writes are done using POSIX.
   *
   * Set the environment variable `KVIKIO_COMPAT_MODE` to enable/disable compatibility mode.
   * By default, compatibility mode is enabled:
   *  - when `libcufile` cannot be found
   *  - when running in Windows Subsystem for Linux (WSL)
   *  - when `/run/udev` isn't readable, which typically happens when running inside a docker
   *    image not launched with `--volume /run/udev:/run/udev:ro`
   *
   * @return Compatibility mode.
   */
  [[nodiscard]] static CompatMode compat_mode();

  /**
   * @brief Reset the value of `kvikio::defaults::compat_mode()`.
   *
   * Changing the compatibility mode affects all the new FileHandles whose `compat_mode` argument is
   * not explicitly set, but it never affects existing FileHandles.
   *
   * @param compat_mode Compatibility mode.
   */
  static void compat_mode_reset(CompatMode compat_mode);

  /**
   * @brief Infer the `AUTO` compatibility mode from the system runtime.
   *
   * If the requested compatibility mode is `AUTO`, set the expected compatibility mode to
   * `ON` or `OFF` by performing a system config check; otherwise, do nothing. Effectively, this
   * function reduces the requested compatibility mode from three possible states
   * (`ON`/`OFF`/`AUTO`) to two (`ON`/`OFF`) so as to determine the actual I/O path. This function
   * is lightweight as the inferred result is cached.
   */
  static CompatMode infer_compat_mode_if_auto(CompatMode compat_mode) noexcept;

  /**
   * @brief Given a requested compatibility mode, whether it is expected to reduce to `ON`.
   *
   * This function returns true if any of the two condition is satisfied:
   *   - The compatibility mode is `ON`.
   *   - It is `AUTO` but inferred to be `ON`.
   *
   * Conceptually, the opposite of this function is whether requested compatibility mode is expected
   * to be `OFF`, which would occur if any of the two condition is satisfied:
   *   - The compatibility mode is `OFF`.
   *   - It is `AUTO` but inferred to be `OFF`.
   *
   * @param compat_mode Compatibility mode.
   * @return Boolean answer.
   */
  static bool is_compat_mode_preferred(CompatMode compat_mode) noexcept;

  /**
   * @brief Whether the global compatibility mode from class defaults is expected to be `ON`.
   *
   * This function returns true if any of the two condition is satisfied:
   *   - The compatibility mode is `ON`.
   *   - It is `AUTO` but inferred to be `ON`.
   *
   * Conceptually, the opposite of this function is whether the global compatibility mode is
   * expected to be `OFF`, which would occur if any of the two condition is satisfied:
   *   - The compatibility mode is `OFF`.
   *   - It is `AUTO` but inferred to be `OFF`.
   *
   * @return Boolean answer.
   */
  static bool is_compat_mode_preferred();

  /**
   * @brief Get the default thread pool.
   *
   * Notice, it is not possible to change the default thread pool. KvikIO will
   * always use the same thread pool however it is possible to change number of
   * threads in the pool (see `kvikio::default::thread_pool_nthreads_reset()`).
   *
   * @return The default thread pool instance.
   */
  [[nodiscard]] static BS::thread_pool& thread_pool();

  /**
   * @brief Get the number of threads in the default thread pool.
   *
   * Set the default value using `kvikio::default::thread_pool_nthreads_reset()` or by
   * setting the `KVIKIO_NTHREADS` environment variable. If not set, the default value is 1.
   *
   * @return The number of threads.
   */
  [[nodiscard]] static unsigned int thread_pool_nthreads();

  /**
   * @brief Reset the number of threads in the default thread pool. Waits for all currently running
   * tasks to be completed, then destroys all threads in the pool and creates a new thread pool with
   * the new number of threads. Any tasks that were waiting in the queue before the pool was reset
   * will then be executed by the new threads. If the pool was paused before resetting it, the new
   * pool will be paused as well.
   *
   * @param nthreads The number of threads to use.
   */
  static void thread_pool_nthreads_reset(unsigned int nthreads);

  /**
   * @brief Get the default task size used for parallel IO operations.
   *
   * Set the default value using `kvikio::default::task_size_reset()` or by setting
   * the `KVIKIO_TASK_SIZE` environment variable. If not set, the default value is 4 MiB.
   *
   * @return The default task size in bytes.
   */
  [[nodiscard]] static std::size_t task_size();

  /**
   * @brief Reset the default task size used for parallel IO operations.
   *
   * @param nbytes The default task size in bytes.
   */
  static void task_size_reset(std::size_t nbytes);

  /**
   * @brief Get the default GDS threshold, which is the minimum size to use GDS (in bytes).
   *
   * In order to improve performance of small IO, `.pread()` and `.pwrite()` implement a shortcut
   * that circumvent the threadpool and use the POSIX backend directly.
   *
   * Set the default value using `kvikio::default::gds_threshold_reset()` or by setting the
   * `KVIKIO_GDS_THRESHOLD` environment variable. If not set, the default value is 1 MiB.
   *
   * @return The default GDS threshold size in bytes.
   */
  [[nodiscard]] static std::size_t gds_threshold();

  /**
   * @brief Reset the default GDS threshold, which is the minimum size to use GDS (in bytes).
   * @param nbytes The default GDS threshold size in bytes.
   */
  static void gds_threshold_reset(std::size_t nbytes);

  /**
   * @brief Get the size of the bounce buffer used to stage data in host memory.
   *
   * Set the value using `kvikio::default::bounce_buffer_size_reset()` or by setting the
   * `KVIKIO_BOUNCE_BUFFER_SIZE` environment variable. If not set, the value is 16 MiB.
   *
   * @return The bounce buffer size in bytes.
   */
  [[nodiscard]] static std::size_t bounce_buffer_size();

  /**
   * @brief Reset the size of the bounce buffer used to stage data in host memory.
   *
   * @param nbytes The bounce buffer size in bytes.
   */
  static void bounce_buffer_size_reset(std::size_t nbytes);

  /**
   * @brief Get the maximum number of attempts per remote IO read.
   *
   * Set the value using `kvikio::default::http_max_attempts_reset()` or by setting
   * the `KVIKIO_HTTP_MAX_ATTEMPTS` environment variable. If not set, the value is 3.
   *
   * @return The maximum number of remote IO reads to attempt before raising an
   * error.
   */
  [[nodiscard]] static std::size_t http_max_attempts();

  /**
   * @brief Reset the maximum number of attempts per remote IO read.
   *
   * @param attempts The maximum number of attempts to try before raising an error.
   */
  static void http_max_attempts_reset(std::size_t attempts);

  /**
   * @brief The list of HTTP status codes to retry.
   *
   * Set the value using `kvikio::default::http_status_codes()` or by setting the
   * `KVIKIO_HTTP_STATUS_CODES` environment variable. If not set, the default value is
   *
   * - 429
   * - 500
   * - 502
   * - 503
   * - 504
   *
   * @return The list of HTTP status codes to retry.
   */
  [[nodiscard]] static std::vector<int> const& http_status_codes();

  /**
   * @brief Reset the list of HTTP status codes to retry.
   *
   * @param status_codes The HTTP status codes to retry.
   */
  static void http_status_codes_reset(std::vector<int> status_codes);
};

}  // namespace kvikio<|MERGE_RESOLUTION|>--- conflicted
+++ resolved
@@ -30,29 +30,7 @@
 /**
  * @brief KvikIO namespace.
  */
-<<<<<<< HEAD
-enum class CompatMode : uint8_t {
-  OFF,  ///< Enforce cuFile I/O. GDS will be activated if the system requirements for cuFile are met
-        ///< and cuFile is properly configured. However, if the system is not suited for cuFile, I/O
-        ///< operations under the OFF option may error out, crash or hang.
-  ON,   ///< Enforce POSIX I/O.
-  AUTO,  ///< Try cuFile I/O first, and fall back to POSIX I/O if the system requirements for cuFile
-         ///< are not met.
-};
-
-namespace detail {
-/**
- * @brief Parse a string into a CompatMode enum.
- *
- * @param compat_mode_str Compatibility mode in string format(case-insensitive). Valid values
- * include:
- *   - `ON` (alias: `TRUE`, `YES`, `1`)
- *   - `OFF` (alias: `FALSE`, `NO`, `0`)
- *   - `AUTO`
- * @return A CompatMode enum.
- */
-CompatMode parse_compat_mode_str(std::string_view compat_mode_str);
-
+namespace kvikio {
 /**
  * @brief Parse a string of comma-separated string of HTTP status codes.
  *
@@ -65,11 +43,6 @@
  */
 std::vector<int> parse_http_status_codes(std::string_view env_var_name,
                                          std::string const& status_codes);
-
-}  // namespace detail
-=======
-namespace kvikio {
->>>>>>> 096ac0ff
 
 template <typename T>
 T getenv_or(std::string_view env_var_name, T default_val)
