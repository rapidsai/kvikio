/*
 * Copyright (c) 2021-2024, NVIDIA CORPORATION.
 *
 * Licensed under the Apache License, Version 2.0 (the "License");
 * you may not use this file except in compliance with the License.
 * You may obtain a copy of the License at
 *
 *     http://www.apache.org/licenses/LICENSE-2.0
 *
 * Unless required by applicable law or agreed to in writing, software
 * distributed under the License is distributed on an "AS IS" BASIS,
 * WITHOUT WARRANTIES OR CONDITIONS OF ANY KIND, either express or implied.
 * See the License for the specific language governing permissions and
 * limitations under the License.
 */
#pragma once

#include <fcntl.h>
#include <sys/stat.h>
#include <sys/types.h>
#include <unistd.h>

#include <cstddef>
#include <cstdlib>
#include <iostream>
#include <numeric>
#include <optional>
#include <stdexcept>
#include <system_error>
#include <utility>

#include <kvikio/buffer.hpp>
#include <kvikio/cufile_config.hpp>
#include <kvikio/defaults.hpp>
#include <kvikio/error.hpp>
#include <kvikio/parallel_operation.hpp>
#include <kvikio/posix_io.hpp>
#include <kvikio/shim/cufile.hpp>
#include <kvikio/stream.hpp>
#include <kvikio/utils.hpp>

namespace kvikio {
namespace detail {

/**
 * @brief Parse open file flags given as a string and return oflags
 *
 * @param flags The flags
 * @param o_direct Append O_DIRECT to the open flags
 * @return oflags
 *
 * @throw std::invalid_argument if the specified flags are not supported.
 * @throw std::invalid_argument if `o_direct` is true, but `O_DIRECT` is not supported.
 */
inline int open_fd_parse_flags(const std::string& flags, bool o_direct)
{
  int file_flags = -1;
  if (flags.empty()) { throw std::invalid_argument("Unknown file open flag"); }
  switch (flags[0]) {
    case 'r':
      file_flags = O_RDONLY;
      if (flags[1] == '+') { file_flags = O_RDWR; }
      break;
    case 'w':
      file_flags = O_WRONLY;
      if (flags[1] == '+') { file_flags = O_RDWR; }
      file_flags |= O_CREAT | O_TRUNC;
      break;
    case 'a': throw std::invalid_argument("Open flag 'a' isn't supported");
    default: throw std::invalid_argument("Unknown file open flag");
  }
  file_flags |= O_CLOEXEC;
  if (o_direct) {
#if defined(O_DIRECT)
    file_flags |= O_DIRECT;
#else
    throw std::invalid_argument("'o_direct' flag unsupported on this platform");
#endif
  }
  return file_flags;
}

/**
 * @brief Open file using `open(2)`
 *
 * @param flags Open flags given as a string
 * @param o_direct Append O_DIRECT to `flags`
 * @param mode Access modes
 * @return File descriptor
 */
inline int open_fd(const std::string& file_path,
                   const std::string& flags,
                   bool o_direct,
                   mode_t mode)
{
  // NOLINTNEXTLINE(cppcoreguidelines-pro-type-vararg)
  int fd = ::open(file_path.c_str(), open_fd_parse_flags(flags, o_direct), mode);
  if (fd == -1) { throw std::system_error(errno, std::generic_category(), "Unable to open file"); }
  return fd;
}

/**
 * @brief Get the flags of the file descriptor (see `open(2)`)
 *
 * @return Open flags
 */
[[nodiscard]] inline int open_flags(int fd)
{
  int ret = fcntl(fd, F_GETFL);  // NOLINT(cppcoreguidelines-pro-type-vararg)
  if (ret == -1) {
    throw std::system_error(errno, std::generic_category(), "Unable to retrieve open flags");
  }
  return ret;
}

/**
 * @brief Get file size from file descriptor `fstat(3)`
 *
 * @param file_descriptor Open file descriptor
 * @return The number of bytes
 */
[[nodiscard]] inline std::size_t get_file_size(int file_descriptor)
{
  struct stat st {};
  int ret = fstat(file_descriptor, &st);
  if (ret == -1) {
    throw std::system_error(errno, std::generic_category(), "Unable to query file size");
  }
  return static_cast<std::size_t>(st.st_size);
}

}  // namespace detail

/**
 * @brief Handle of an open file registered with cufile.
 *
 * In order to utilize cufile and GDS, a file must be registered with cufile.
 */
class FileHandle {
 private:
  // We use two file descriptors, one opened with the O_DIRECT flag and one without.
  int _fd_direct_on{-1};
  int _fd_direct_off{-1};
  bool _initialized{false};
  bool _compat_mode{false};
  mutable std::size_t _nbytes{0};  // The size of the underlying file, zero means unknown.
  CUfileHandle_t _handle{};

 public:
  static constexpr mode_t m644 = S_IRUSR | S_IWUSR | S_IRGRP | S_IWGRP | S_IROTH;
  FileHandle() noexcept        = default;

  /**
   * @brief Construct a file handle from a file path
   *
   * FileHandle opens the file twice and maintains two file descriptors.
   * One file is opened with the specified `flags` and the other file is
   * opened with the `flags` plus the `O_DIRECT` flag.
   *
   * @param file_path File path to the file
   * @param flags Open flags (see also `fopen(3)`):
   *   "r" -> "open for reading (default)"
   *   "w" -> "open for writing, truncating the file first"
   *   "a" -> "open for writing, appending to the end of file if it exists"
   *   "+" -> "open for updating (reading and writing)"
   * @param mode Access modes (see `open(2)`).
   * @param compat_mode Enable KvikIO's compatibility mode for this file.
   */
  FileHandle(const std::string& file_path,
             const std::string& flags = "r",
             mode_t mode              = m644,
             bool compat_mode         = defaults::compat_mode())
    : _fd_direct_off{detail::open_fd(file_path, flags, false, mode)},
      _initialized{true},
      _compat_mode{compat_mode}
  {
    if (!_compat_mode) {
      return;  // Nothing to do in compatibility mode
    }

    // Try to open the file with the O_DIRECT flag. Fall back to compatibility mode, if it fails.
    try {
      _fd_direct_on = detail::open_fd(file_path, flags, true, mode);
    } catch (const std::system_error&) {
      _compat_mode = true;
<<<<<<< HEAD
    } catch (const std::invalid_argument&) {
      _compat_mode = true;
=======
>>>>>>> edb333e6
    }

    // Create a cuFile handle, if not in compatibility mode
    if (!_compat_mode) {
      CUfileDescr_t desc{};  // It is important to set to zero!
      desc.type = CU_FILE_HANDLE_TYPE_OPAQUE_FD;
      // NOLINTNEXTLINE(cppcoreguidelines-pro-type-union-access)
      desc.handle.fd = _fd_direct_on;
      CUFILE_TRY(cuFileAPI::instance().HandleRegister(&_handle, &desc));
    }
  }

  /**
   * @brief FileHandle support move semantic but isn't copyable
   */
  FileHandle(const FileHandle&)            = delete;
  FileHandle& operator=(FileHandle const&) = delete;
  FileHandle(FileHandle&& o) noexcept
    : _fd_direct_on{std::exchange(o._fd_direct_on, -1)},
      _fd_direct_off{std::exchange(o._fd_direct_off, -1)},
      _initialized{std::exchange(o._initialized, false)},
      _compat_mode{std::exchange(o._compat_mode, false)},
      _nbytes{std::exchange(o._nbytes, 0)},
      _handle{std::exchange(o._handle, CUfileHandle_t{})}
  {
  }
  FileHandle& operator=(FileHandle&& o) noexcept
  {
    _fd_direct_on  = std::exchange(o._fd_direct_on, -1);
    _fd_direct_off = std::exchange(o._fd_direct_off, -1);
    _initialized   = std::exchange(o._initialized, false);
    _compat_mode   = std::exchange(o._compat_mode, false);
    _nbytes        = std::exchange(o._nbytes, 0);
    _handle        = std::exchange(o._handle, CUfileHandle_t{});
    return *this;
  }
  ~FileHandle() noexcept { close(); }

  [[nodiscard]] bool closed() const noexcept { return !_initialized; }

  /**
   * @brief Deregister the file and close the two files
   */
  void close() noexcept
  {
    if (closed()) { return; }

    if (!_compat_mode) { cuFileAPI::instance().HandleDeregister(_handle); }
    ::close(_fd_direct_off);
    if (_fd_direct_on != -1) { ::close(_fd_direct_on); }
    _fd_direct_on  = -1;
    _fd_direct_off = -1;
    _initialized   = false;
  }

  /**
   * @brief Get the underlying cuFile file handle
   *
   * The file handle must be open and not in compatibility mode i.e.
   * both `.closed()` and `.is_compat_mode_on()` must be return false.
   *
   * @return cuFile's file handle
   */
  [[nodiscard]] CUfileHandle_t handle()
  {
    if (closed()) { throw CUfileException("File handle is closed"); }
    if (_compat_mode) {
      throw CUfileException("The underlying cuFile handle isn't available in compatibility mode");
    }
    return _handle;
  }

  /**
   * @brief Get one of the file descriptors
   *
   * Notice, FileHandle maintains two file descriptors - one opened with the
   * `O_DIRECT` flag and one without. This function returns one of them but
   * it is unspecified which one.
   *
   * @return File descriptor
   */
  [[nodiscard]] int fd() const noexcept { return _fd_direct_off; }

  /**
   * @brief Get the flags of one of the file descriptors (see open(2))
   *
   * Notice, FileHandle maintains two file descriptors - one opened with the
   * `O_DIRECT` flag and one without. This function returns the flags of one of
   * them but it is unspecified which one.
   *
   * @return File descriptor
   */
  [[nodiscard]] int fd_open_flags() const { return detail::open_flags(_fd_direct_off); }

  /**
   * @brief Get the file size
   *
   * The value are cached.
   *
   * @return The number of bytes
   */
  [[nodiscard]] inline std::size_t nbytes() const
  {
    if (closed()) { return 0; }
    if (_nbytes == 0) { _nbytes = detail::get_file_size(_fd_direct_off); }
    return _nbytes;
  }

  /**
   * @brief Reads specified bytes from the file into the device memory.
   *
   * This API reads the data from the GPU memory to the file at a specified offset
   * and size bytes by using GDS functionality. The API works correctly for unaligned
   * offset and data sizes, although the performance is not on-par with aligned read.
   * This is a synchronous call and will block until the IO is complete.
   *
   * @note For the `devPtr_offset`, if data will be read starting exactly from the
   * `devPtr_base` that is registered with `buffer_register`, `devPtr_offset` should
   * be set to 0. To read starting from an offset in the registered buffer range,
   * the relative offset should be specified in the `devPtr_offset`, and the
   * `devPtr_base` must remain set to the base address that was used in the
   * `buffer_register` call.
   *
   * @param devPtr_base Base address of buffer in device memory. For registered buffers,
   * `devPtr_base` must remain set to the base address used in the `buffer_register` call.
   * @param size Size in bytes to read.
   * @param file_offset Offset in the file to read from.
   * @param devPtr_offset Offset relative to the `devPtr_base` pointer to read into.
   * This parameter should be used only with registered buffers.
   * @return Size of bytes that were successfully read.
   */
  std::size_t read(void* devPtr_base,
                   std::size_t size,
                   std::size_t file_offset,
                   std::size_t devPtr_offset)
  {
    if (_compat_mode) {
      return posix_device_read(_fd_direct_off, devPtr_base, size, file_offset, devPtr_offset);
    }
    KVIKIO_NVTX_FUNC_RANGE("cufileRead()", size);
    ssize_t ret = cuFileAPI::instance().Read(
      _handle, devPtr_base, size, convert_size2off(file_offset), convert_size2off(devPtr_offset));
    CUFILE_CHECK_BYTES_DONE(ret);
    return ret;
  }

  /**
   * @brief Writes specified bytes from the device memory into the file.
   *
   * This API writes the data from the GPU memory to the file at a specified offset
   * and size bytes by using GDS functionality. The API works correctly for unaligned
   * offset and data sizes, although the performance is not on-par with aligned writes.
   * This is a synchronous call and will block until the IO is complete.
   *
   * @note  GDS functionality modified the standard file system metadata in SysMem.
   * However, GDS functionality does not take any special responsibility for writing
   * that metadata back to permanent storage. The data is not guaranteed to be present
   * after a system crash unless the application uses an explicit `fsync(2)` call. If the
   * file is opened with an `O_SYNC` flag, the metadata will be written to the disk before
   * the call is complete.
   * Refer to the note in read for more information about `devPtr_offset`.
   *
   * @param devPtr_base Base address of buffer in device memory. For registered buffers,
   * `devPtr_base` must remain set to the base address used in the `buffer_register` call.
   * @param size Size in bytes to write.
   * @param file_offset Offset in the file to write from.
   * @param devPtr_offset Offset relative to the `devPtr_base` pointer to write from.
   * This parameter should be used only with registered buffers.
   * @return Size of bytes that were successfully written.
   */
  std::size_t write(const void* devPtr_base,
                    std::size_t size,
                    std::size_t file_offset,
                    std::size_t devPtr_offset)
  {
    _nbytes = 0;  // Invalidate the computed file size

    if (_compat_mode) {
      return posix_device_write(_fd_direct_off, devPtr_base, size, file_offset, devPtr_offset);
    }
    KVIKIO_NVTX_FUNC_RANGE("cufileWrite()", size);
    ssize_t ret = cuFileAPI::instance().Write(
      _handle, devPtr_base, size, convert_size2off(file_offset), convert_size2off(devPtr_offset));
    if (ret == -1) {
      throw std::system_error(errno, std::generic_category(), "Unable to write file");
    }
    if (ret < -1) {
      throw CUfileException(std::string{"cuFile error at: "} + __FILE__ + ":" +
                            KVIKIO_STRINGIFY(__LINE__) + ": " + CUFILE_ERRSTR(ret));
    }
    return ret;
  }

  /**
   * @brief Reads specified bytes from the file into the device or host memory in parallel.
   *
   * This API is a parallel async version of `.read()` that partition the operation
   * into tasks of size `task_size` for execution in the default thread pool.
   *
   * In order to improve performance of small buffers, when `size < gds_threshold` a shortcut
   * that circumvent the threadpool and use the POSIX backend directly is used.
   *
   * @note For cuFile reads, the base address of the allocation `buf` is part of is used.
   * This means that when registering buffers, use the base address of the allocation.
   * This is what `memory_register` and `memory_deregister` do automatically.
   *
   * @param buf Address to device or host memory.
   * @param size Size in bytes to read.
   * @param file_offset Offset in the file to read from.
   * @param task_size Size of each task in bytes.
   * @param gds_threshold Minimum buffer size to use GDS and the thread pool.
   * @return Future that on completion returns the size of bytes that were successfully read.
   */
  std::future<std::size_t> pread(void* buf,
                                 std::size_t size,
                                 std::size_t file_offset   = 0,
                                 std::size_t task_size     = defaults::task_size(),
                                 std::size_t gds_threshold = defaults::gds_threshold())
  {
    if (is_host_memory(buf)) {
      auto op = [this](void* hostPtr_base,
                       std::size_t size,
                       std::size_t file_offset,
                       std::size_t hostPtr_offset) -> std::size_t {
        char* buf = static_cast<char*>(hostPtr_base) + hostPtr_offset;
        return posix_host_read(_fd_direct_off, buf, size, file_offset, false);
      };

      return parallel_io(op, buf, size, file_offset, task_size, 0);
    }

    CUcontext ctx = get_context_from_pointer(buf);

    // Shortcut that circumvent the threadpool and use the POSIX backend directly.
    if (size < gds_threshold) {
      auto task = [this, ctx, buf, size, file_offset]() -> std::size_t {
        PushAndPopContext c(ctx);
        return posix_device_read(_fd_direct_off, buf, size, file_offset, 0);
      };
      return std::async(std::launch::deferred, task);
    }

    // Regular case that use the threadpool and run the tasks in parallel
    auto task = [this, ctx](void* devPtr_base,
                            std::size_t size,
                            std::size_t file_offset,
                            std::size_t devPtr_offset) -> std::size_t {
      PushAndPopContext c(ctx);
      return read(devPtr_base, size, file_offset, devPtr_offset);
    };
    auto [devPtr_base, base_size, devPtr_offset] = get_alloc_info(buf, &ctx);
    return parallel_io(task, devPtr_base, size, file_offset, task_size, devPtr_offset);
  }

  /**
   * @brief Writes specified bytes from device or host memory into the file in parallel.
   *
   * This API is a parallel async version of `.write()` that partition the operation
   * into tasks of size `task_size` for execution in the default thread pool.
   *
   * In order to improve performance of small buffers, when `size < gds_threshold` a shortcut
   * that circumvent the threadpool and use the POSIX backend directly is used.
   *
   * @note For cuFile reads, the base address of the allocation `buf` is part of is used.
   * This means that when registering buffers, use the base address of the allocation.
   * This is what `memory_register` and `memory_deregister` do automatically.
   *
   * @param buf Address to device or host memory.
   * @param size Size in bytes to write.
   * @param file_offset Offset in the file to write from.
   * @param task_size Size of each task in bytes.
   * @param gds_threshold Minimum buffer size to use GDS and the thread pool.
   * @return Future that on completion returns the size of bytes that were successfully written.
   */
  std::future<std::size_t> pwrite(const void* buf,
                                  std::size_t size,
                                  std::size_t file_offset   = 0,
                                  std::size_t task_size     = defaults::task_size(),
                                  std::size_t gds_threshold = defaults::gds_threshold())
  {
    if (is_host_memory(buf)) {
      auto op = [this](const void* hostPtr_base,
                       std::size_t size,
                       std::size_t file_offset,
                       std::size_t hostPtr_offset) -> std::size_t {
        const char* buf = static_cast<const char*>(hostPtr_base) + hostPtr_offset;
        return posix_host_write(_fd_direct_off, buf, size, file_offset, false);
      };

      return parallel_io(op, buf, size, file_offset, task_size, 0);
    }

    CUcontext ctx = get_context_from_pointer(buf);

    // Shortcut that circumvent the threadpool and use the POSIX backend directly.
    if (size < gds_threshold) {
      auto task = [this, ctx, buf, size, file_offset]() -> std::size_t {
        PushAndPopContext c(ctx);
        return posix_device_write(_fd_direct_off, buf, size, file_offset, 0);
      };
      return std::async(std::launch::deferred, task);
    }

    // Regular case that use the threadpool and run the tasks in parallel
    auto op = [this, ctx](const void* devPtr_base,
                          std::size_t size,
                          std::size_t file_offset,
                          std::size_t devPtr_offset) -> std::size_t {
      PushAndPopContext c(ctx);
      return write(devPtr_base, size, file_offset, devPtr_offset);
    };
    auto [devPtr_base, base_size, devPtr_offset] = get_alloc_info(buf, &ctx);
    return parallel_io(op, devPtr_base, size, file_offset, task_size, devPtr_offset);
  }

  /**
   * @brief Reads specified bytes from the file into the device memory asynchronously.
   *
   * This is an asynchronous version of `.read()`, which will be executed in sequence
   * for the specified stream.
   *
   * When running CUDA v12.1 or older, this function falls back to use `.read()` after
   * `stream` has been synchronized.
   *
   * The arguments have the same meaning as in `.read()` but some of them are deferred.
   * That is, the values pointed to by `size_p`, `file_offset_p` and `devPtr_offset_p`
   * will not be evaluated until execution time. Notice, this behavior can be changed
   * using cuFile's cuFileStreamRegister API.
   *
   * @param devPtr_base Base address of buffer in device memory. For registered buffers,
   * `devPtr_base` must remain set to the base address used in the `buffer_register` call.
   * @param size_p Pointer to size in bytes to read. If the exact size is not known at the time of
   * I/O submission, then you must set it to the maximum possible I/O size for that stream I/O.
   * Later the actual size can be set prior to the stream I/O execution.
   * @param file_offset_p Pointer to offset in the file from which to read. Unless otherwise set
   * using cuFileStreamRegister API, this value will not be evaluated until execution time.
   * @param devPtr_offset_p Pointer to the offset relative to the bufPtr_base from which to write.
   * Unless otherwise set using cuFileStreamRegister API, this value will not be evaluated until
   * execution time.
   * @param bytes_read_p Pointer to the bytes read from file. This pointer should be a non-NULL
   * value and *bytes_read_p set to 0. The bytes_read_p memory should be allocated with
   * cuMemHostAlloc/malloc/mmap or registered with cuMemHostRegister. After successful execution of
   * the operation in the stream, the value *bytes_read_p will contain either:
   *     - The number of bytes successfully read.
   *     - -1 on IO errors.
   *     - All other errors return a negative integer value of the CUfileOpError enum value.
   * @param stream CUDA stream in which to enqueue the operation. If NULL, make this operation
   * synchronous.
   */
  void read_async(void* devPtr_base,
                  std::size_t* size_p,
                  off_t* file_offset_p,
                  off_t* devPtr_offset_p,
                  ssize_t* bytes_read_p,
                  CUstream stream)
  {
    // When checking for availability, we also check if cuFile's config file exist. This is because
    // even when the stream API is available, it doesn't work if no config file exist.
    if (kvikio::is_batch_and_stream_available() && !_compat_mode && !config_path().empty()) {
      CUFILE_TRY(cuFileAPI::instance().ReadAsync(
        _handle, devPtr_base, size_p, file_offset_p, devPtr_offset_p, bytes_read_p, stream));
      return;
    }
    CUDA_DRIVER_TRY(cudaAPI::instance().StreamSynchronize(stream));
    *bytes_read_p =
      static_cast<ssize_t>(read(devPtr_base, *size_p, *file_offset_p, *devPtr_offset_p));
  }

  /**
   * @brief Reads specified bytes from the file into the device memory asynchronously.
   *
   * This is an asynchronous version of `.read()`, which will be executed in sequence
   * for the specified stream.
   *
   * When running CUDA v12.1 or older, this function falls back to use `.read()` after
   * `stream` has been synchronized.
   *
   * The arguments have the same meaning as in `.read()` but returns a `StreamFuture` object
   * that the caller must keep alive until all data has been read from disk. One way to do this,
   * is by calling `StreamFuture.check_bytes_done()`, which will synchronize the associated stream
   * and return the number of bytes read.
   *
   * @param devPtr_base Base address of buffer in device memory. For registered buffers,
   * `devPtr_base` must remain set to the base address used in the `buffer_register` call.
   * @param size Size in bytes to read.
   * @param file_offset Offset in the file to read from.
   * @param devPtr_offset Offset relative to the `devPtr_base` pointer to read into.
   * This parameter should be used only with registered buffers.
   * @param stream CUDA stream in which to enqueue the operation. If NULL, make this operation
   * synchronous.
   * @return A future object that must be kept alive until all data has been read to disk e.g.
   * by synchronizing `stream`.
   */
  [[nodiscard]] StreamFuture read_async(void* devPtr_base,
                                        std::size_t size,
                                        off_t file_offset   = 0,
                                        off_t devPtr_offset = 0,
                                        CUstream stream     = nullptr)
  {
    StreamFuture ret(devPtr_base, size, file_offset, devPtr_offset, stream);
    auto [devPtr_base_, size_p, file_offset_p, devPtr_offset_p, bytes_read_p, stream_] =
      ret.get_args();
    read_async(devPtr_base_, size_p, file_offset_p, devPtr_offset_p, bytes_read_p, stream_);
    return ret;
  }

  /**
   * @brief Writes specified bytes from the device memory into the file asynchronously.
   *
   * This is an asynchronous version of `.write()`, which will be executed in sequence
   * for the specified stream.
   *
   * When running CUDA v12.1 or older, this function falls back to use `.read()` after
   * `stream` has been synchronized.
   *
   * The arguments have the same meaning as in `.write()` but some of them are deferred.
   * That is, the values pointed to by `size_p`, `file_offset_p` and `devPtr_offset_p`
   * will not be evaluated until execution time. Notice, this behavior can be changed
   * using cuFile's cuFileStreamRegister API.
   *
   * @param devPtr_base Base address of buffer in device memory. For registered buffers,
   * `devPtr_base` must remain set to the base address used in the `buffer_register` call.
   * @param size_p Pointer to size in bytes to read. If the exact size is not known at the time of
   * I/O submission, then you must set it to the maximum possible I/O size for that stream I/O.
   * Later the actual size can be set prior to the stream I/O execution.
   * @param file_offset_p Pointer to offset in the file from which to read. Unless otherwise set
   * using cuFileStreamRegister API, this value will not be evaluated until execution time.
   * @param devPtr_offset_p Pointer to the offset relative to the bufPtr_base from which to read.
   * Unless otherwise set using cuFileStreamRegister API, this value will not be evaluated until
   * execution time.
   * @param bytes_written_p Pointer to the bytes read from file. This pointer should be a non-NULL
   * value and *bytes_written_p set to 0. The bytes_written_p memory should be allocated with
   * cuMemHostAlloc/malloc/mmap or registered with cuMemHostRegister.
   * After successful execution of the operation in the stream, the value *bytes_written_p will
   * contain either:
   *     - The number of bytes successfully read.
   *     - -1 on IO errors.
   *     - All other errors return a negative integer value of the CUfileOpError enum value.
   * @param stream CUDA stream in which to enqueue the operation. If NULL, make this operation
   * synchronous.
   */
  void write_async(void* devPtr_base,
                   std::size_t* size_p,
                   off_t* file_offset_p,
                   off_t* devPtr_offset_p,
                   ssize_t* bytes_written_p,
                   CUstream stream)
  {
    // When checking for availability, we also check if cuFile's config file exist. This is because
    // even when the stream API is available, it doesn't work if no config file exist.
    if (kvikio::is_batch_and_stream_available() && !_compat_mode && !config_path().empty()) {
      CUFILE_TRY(cuFileAPI::instance().WriteAsync(
        _handle, devPtr_base, size_p, file_offset_p, devPtr_offset_p, bytes_written_p, stream));
      return;
    }
    CUDA_DRIVER_TRY(cudaAPI::instance().StreamSynchronize(stream));
    *bytes_written_p =
      static_cast<ssize_t>(write(devPtr_base, *size_p, *file_offset_p, *devPtr_offset_p));
  }

  /**
   * @brief Writes specified bytes from the device memory into the file asynchronously.
   *
   * This is an asynchronous version of `.write()`, which will be executed in sequence
   * for the specified stream.
   *
   * When running CUDA v12.1 or older, this function falls back to use `.read()` after
   * `stream` has been synchronized.
   *
   * The arguments have the same meaning as in `.write()` but returns a `StreamFuture` object
   * that the caller must keep alive until all data has been written to disk. One way to do this,
   * is by calling `StreamFuture.check_bytes_done()`, which will synchronize the associated stream
   * and return the number of bytes written.
   *
   * @param devPtr_base Base address of buffer in device memory. For registered buffers,
   * `devPtr_base` must remain set to the base address used in the `buffer_register` call.
   * @param size Size in bytes to write.
   * @param file_offset Offset in the file to write from.
   * @param devPtr_offset Offset relative to the `devPtr_base` pointer to write from.
   * This parameter should be used only with registered buffers.
   * @param stream CUDA stream in which to enqueue the operation. If NULL, make this operation
   * synchronous.
   * @return A future object that must be kept alive until all data has been written to disk e.g.
   * by synchronizing `stream`.
   */
  [[nodiscard]] StreamFuture write_async(void* devPtr_base,
                                         std::size_t size,
                                         off_t file_offset   = 0,
                                         off_t devPtr_offset = 0,
                                         CUstream stream     = nullptr)
  {
    StreamFuture ret(devPtr_base, size, file_offset, devPtr_offset, stream);
    auto [devPtr_base_, size_p, file_offset_p, devPtr_offset_p, bytes_written_p, stream_] =
      ret.get_args();
    write_async(devPtr_base_, size_p, file_offset_p, devPtr_offset_p, bytes_written_p, stream_);
    return ret;
  }

  /**
   * @brief Returns `true` if the compatibility mode has been enabled for this file.
   *
   * Compatibility mode can be explicitly enabled in object creation. The mode is also enabled
   * automatically, if file cannot be opened with the `O_DIRECT` flag.
   *
   * @return compatibility mode state for the object
   */
  [[nodiscard]] bool is_compat_mode_on() const noexcept { return _compat_mode; }
};

}  // namespace kvikio<|MERGE_RESOLUTION|>--- conflicted
+++ resolved
@@ -71,7 +71,7 @@
   }
   file_flags |= O_CLOEXEC;
   if (o_direct) {
-#if defined(O_DIRECT)
+#if defined(O_DIRECTT)
     file_flags |= O_DIRECT;
 #else
     throw std::invalid_argument("'o_direct' flag unsupported on this platform");
@@ -183,11 +183,8 @@
       _fd_direct_on = detail::open_fd(file_path, flags, true, mode);
     } catch (const std::system_error&) {
       _compat_mode = true;
-<<<<<<< HEAD
     } catch (const std::invalid_argument&) {
       _compat_mode = true;
-=======
->>>>>>> edb333e6
     }
 
     // Create a cuFile handle, if not in compatibility mode
