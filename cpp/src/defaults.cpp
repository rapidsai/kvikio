--- conflicted
+++ resolved
@@ -29,28 +29,7 @@
 
 namespace kvikio {
 
-<<<<<<< HEAD
 namespace detail {
-CompatMode parse_compat_mode_str(std::string_view compat_mode_str)
-{
-  // Convert to lowercase
-  std::string tmp{compat_mode_str};
-  std::transform(
-    tmp.begin(), tmp.end(), tmp.begin(), [](unsigned char c) { return std::tolower(c); });
-
-  CompatMode res{};
-  if (tmp == "on" || tmp == "true" || tmp == "yes" || tmp == "1") {
-    res = CompatMode::ON;
-  } else if (tmp == "off" || tmp == "false" || tmp == "no" || tmp == "0") {
-    res = CompatMode::OFF;
-  } else if (tmp == "auto") {
-    res = CompatMode::AUTO;
-  } else {
-    throw std::invalid_argument("Unknown compatibility mode: " + std::string{tmp});
-  }
-  return res;
-}
-
 std::vector<int> parse_http_status_codes(std::string_view env_var_name,
                                          std::string const& status_codes)
 {
@@ -75,8 +54,6 @@
 
 }  // namespace detail
 
-=======
->>>>>>> 096ac0ff
 template <>
 bool getenv_or(std::string_view env_var_name, bool default_val)
 {
