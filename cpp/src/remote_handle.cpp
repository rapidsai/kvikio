--- conflicted
+++ resolved
@@ -237,7 +237,6 @@
   setup_range_request_impl(curl, file_offset, size);
 }
 
-<<<<<<< HEAD
 bool HttpEndpoint::is_url_valid(std::string const& url) noexcept
 {
   try {
@@ -249,14 +248,7 @@
   }
 }
 
-void HttpEndpoint::setopt(CurlHandle& curl)
-{
-  KVIKIO_NVTX_FUNC_RANGE();
-  curl.setopt(CURLOPT_URL, _url.c_str());
-}
-=======
 void HttpEndpoint::setopt(CurlHandle& curl) { curl.setopt(CURLOPT_URL, _url.c_str()); }
->>>>>>> ec0871ee
 
 void S3Endpoint::setopt(CurlHandle& curl)
 {
