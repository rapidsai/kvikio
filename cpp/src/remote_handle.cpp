--- conflicted
+++ resolved
@@ -270,22 +270,14 @@
                        std::optional<std::string> aws_secret_access_key,
                        std::optional<std::string> aws_session_token,
                        std::optional<std::string> aws_endpoint_url)
-<<<<<<< HEAD
-  : S3Endpoint(
-      url_from_bucket_and_object(bucket_name, object_name, aws_region, std::move(aws_endpoint_url)),
-      aws_region,
-      std::move(aws_access_key),
-      std::move(aws_secret_access_key),
-      std::move(aws_session_token))
-=======
   : S3Endpoint(url_from_bucket_and_object(std::move(bucket_and_object_names.first),
                                           std::move(bucket_and_object_names.second),
                                           aws_region,
                                           std::move(aws_endpoint_url)),
                aws_region,
                std::move(aws_access_key),
-               std::move(aws_secret_access_key))
->>>>>>> d06f360f
+               std::move(aws_secret_access_key),
+               std::move(aws_session_token)))
 {
   KVIKIO_NVTX_FUNC_RANGE();
 }
